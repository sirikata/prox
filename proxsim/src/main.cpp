/*  proxsim
 *  main.cpp
 *
 *  Copyright (c) 2009, Ewen Cheslack-Postava
 *  All rights reserved.
 *
 *  Redistribution and use in source and binary forms, with or without
 *  modification, are permitted provided that the following conditions are
 *  met:
 *  * Redistributions of source code must retain the above copyright
 *    notice, this list of conditions and the following disclaimer.
 *  * Redistributions in binary form must reproduce the above copyright
 *    notice, this list of conditions and the following disclaimer in
 *    the documentation and/or other materials provided with the
 *    distribution.
 *  * Neither the name of libprox nor the names of its contributors may
 *    be used to endorse or promote products derived from this software
 *    without specific prior written permission.
 *
 * THIS SOFTWARE IS PROVIDED BY THE COPYRIGHT HOLDERS AND CONTRIBUTORS "AS
 * IS" AND ANY EXPRESS OR IMPLIED WARRANTIES, INCLUDING, BUT NOT LIMITED
 * TO, THE IMPLIED WARRANTIES OF MERCHANTABILITY AND FITNESS FOR A
 * PARTICULAR PURPOSE ARE DISCLAIMED. IN NO EVENT SHALL THE COPYRIGHT OWNER
 * OR CONTRIBUTORS BE LIABLE FOR ANY DIRECT, INDIRECT, INCIDENTAL, SPECIAL,
 * EXEMPLARY, OR CONSEQUENTIAL DAMAGES (INCLUDING, BUT NOT LIMITED TO,
 * PROCUREMENT OF SUBSTITUTE GOODS OR SERVICES; LOSS OF USE, DATA, OR
 * PROFITS; OR BUSINESS INTERRUPTION) HOWEVER CAUSED AND ON ANY THEORY OF
 * LIABILITY, WHETHER IN CONTRACT, STRICT LIABILITY, OR TORT (INCLUDING
 * NEGLIGENCE OR OTHERWISE) ARISING IN ANY WAY OUT OF THE USE OF THIS
 * SOFTWARE, EVEN IF ADVISED OF THE POSSIBILITY OF SUCH DAMAGE.
 */

#include "Simulator.hpp"
//#include "GLRenderer.hpp"
//#include <prox/BruteForceQueryHandler.hpp>
//#include <prox/RTreeQueryHandler.hpp>
//#include "ObjectLocationServiceCache.hpp"

#include <iostream>
#include <string>
#include <stdint.h>


int main(int argc, char** argv) {
    using namespace Prox::Simulation;
<<<<<<< HEAD

    // Parse arguments
    std::string HANDLER_ARG("--handler=");
    std::string handler_type = "brute";
    for(int argi = 0; argi < argc; argi++) {
        std::string arg(argv[argi]);
        if (arg.find(HANDLER_ARG) != std::string::npos)
            handler_type = arg.substr(HANDLER_ARG.size());
    }

    // Setup query handler
    QueryHandler* handler = NULL;
    if (handler_type == "rtree")
        handler = new Prox::RTreeQueryHandler<>(10);
    else
        handler = new Prox::BruteForceQueryHandler<>();

    // Simulation, renderer, and run
=======
/*
    QueryHandler* handler = new Prox::BruteForceQueryHandler<>();
    //QueryHandler* handler = new Prox::RTreeQueryHandler<>(32);
>>>>>>> 89f832af
    Simulator* simulator = new Simulator(handler);
    Renderer* renderer = new GLRenderer(simulator);

    simulator->initialize(Time::null(), BoundingBox3( Vector3(-100.f, -100.f, -100.f), Vector3(100.f, 100.f, 100.f) ), 10000, 50);

    renderer->run();

    delete renderer;
    delete simulator;
*/
    return 0;
}<|MERGE_RESOLUTION|>--- conflicted
+++ resolved
@@ -43,7 +43,6 @@
 
 int main(int argc, char** argv) {
     using namespace Prox::Simulation;
-<<<<<<< HEAD
 
     // Parse arguments
     std::string HANDLER_ARG("--handler=");
@@ -61,12 +60,6 @@
     else
         handler = new Prox::BruteForceQueryHandler<>();
 
-    // Simulation, renderer, and run
-=======
-/*
-    QueryHandler* handler = new Prox::BruteForceQueryHandler<>();
-    //QueryHandler* handler = new Prox::RTreeQueryHandler<>(32);
->>>>>>> 89f832af
     Simulator* simulator = new Simulator(handler);
     Renderer* renderer = new GLRenderer(simulator);
 
@@ -76,6 +69,6 @@
 
     delete renderer;
     delete simulator;
-*/
+
     return 0;
 }