/*  libprox
 *  RTree.hpp
 *
 *  Copyright (c) 2009, Ewen Cheslack-Postava
 *  All rights reserved.
 *
 *  Redistribution and use in source and binary forms, with or without
 *  modification, are permitted provided that the following conditions are
 *  met:
 *  * Redistributions of source code must retain the above copyright
 *    notice, this list of conditions and the following disclaimer.
 *  * Redistributions in binary form must reproduce the above copyright
 *    notice, this list of conditions and the following disclaimer in
 *    the documentation and/or other materials provided with the
 *    distribution.
 *  * Neither the name of libprox nor the names of its contributors may
 *    be used to endorse or promote products derived from this software
 *    without specific prior written permission.
 *
 * THIS SOFTWARE IS PROVIDED BY THE COPYRIGHT HOLDERS AND CONTRIBUTORS "AS
 * IS" AND ANY EXPRESS OR IMPLIED WARRANTIES, INCLUDING, BUT NOT LIMITED
 * TO, THE IMPLIED WARRANTIES OF MERCHANTABILITY AND FITNESS FOR A
 * PARTICULAR PURPOSE ARE DISCLAIMED. IN NO EVENT SHALL THE COPYRIGHT OWNER
 * OR CONTRIBUTORS BE LIABLE FOR ANY DIRECT, INDIRECT, INCIDENTAL, SPECIAL,
 * EXEMPLARY, OR CONSEQUENTIAL DAMAGES (INCLUDING, BUT NOT LIMITED TO,
 * PROCUREMENT OF SUBSTITUTE GOODS OR SERVICES; LOSS OF USE, DATA, OR
 * PROFITS; OR BUSINESS INTERRUPTION) HOWEVER CAUSED AND ON ANY THEORY OF
 * LIABILITY, WHETHER IN CONTRACT, STRICT LIABILITY, OR TORT (INCLUDING
 * NEGLIGENCE OR OTHERWISE) ARISING IN ANY WAY OUT OF THE USE OF THIS
 * SOFTWARE, EVEN IF ADVISED OF THE POSSIBILITY OF SUCH DAMAGE.
 */

#ifndef _PROX_RTREE_CORE_HPP_
#define _PROX_RTREE_CORE_HPP_

#include <prox/util/Platform.hpp>
#include <prox/base/LocationServiceCache.hpp>
#include <prox/rtree/Constraints.hpp>
#include <prox/base/AggregateListener.hpp>
#include <float.h>

#define RTREE_BOUNDS_EPSILON 0.1f // FIXME how should we choose this epsilon?

// Currently the following two are arbitrarily selected parameters.
// Need to explore this parameter space.
    
#define kShapeParameter 0.1f
#define kGeometryParameter (1.0 - kShapeParameter)

namespace Prox {

template<typename CutNode>
struct CutNodeContainer {
    typedef typename CutNode::CutType Cut;
    typedef Cut* CutPtr;
    typedef std::tr1::unordered_map<Cut*, CutNode*> CutNodeList;
    CutNodeList cuts;

    typedef typename CutNodeList::iterator CutNodeListIterator;
    typedef typename CutNodeList::const_iterator CutNodeListConstIterator;
    CutNodeListIterator cutNodesBegin() { return cuts.begin(); }
    CutNodeListConstIterator cutNodesBegin() const { return cuts.begin(); }
    CutNodeListIterator cutNodesEnd() { return cuts.end(); }
    CutNodeListConstIterator cutNodesEnd() const { return cuts.end(); }

    void insertCutNode(CutNode* cn) {
        cuts[cn->parent] = cn;
    }
    void eraseCutNode(CutNode* cn) {
        assert(cuts.find(cn->parent) != cuts.end());
        assert(cuts[cn->parent] == cn);
        cuts.erase(cn->parent);
    }
    size_t cutNodesSize() const {
        return cuts.size();
    }
    bool cutNodesEmpty() const {
        return cuts.empty();
    }
    CutNodeListIterator findCutNode(CutPtr const& ct) {
        return cuts.find(ct);
    }
    CutNodeListIterator findCutNode(CutPtr const& ct) const {
        return cuts.find(ct);
    }
    CutNodeListIterator findCutNode(const CutNode* cn) {
        CutNodeListIterator it = cuts.find(cn->parent);
        assert(it == cuts.end() || it->second == cn);
        return it;
    }
    CutNodeListConstIterator findCutNode(const CutNode* cn) const {
        CutNodeListConstIterator it = cuts.find(cn->parent);
        assert(it == cuts.end() || it->second == cn);
        return it;
    }
};

template<typename SimulationTraits, typename CutNode>
struct RTreeLeafNode : public CutNodeContainer<CutNode> {
    typedef LocationServiceCache<SimulationTraits> LocationServiceCacheType;
    typedef typename LocationServiceCacheType::Iterator LocCacheIterator;

    LocCacheIterator object;

    RTreeLeafNode(LocCacheIterator it)
     : object(it)
    {}

};

template<typename SimulationTraits, typename NodeData, typename CutNode>
struct RTreeNode : public CutNodeContainer<CutNode> {
public:
    typedef typename SimulationTraits::ObjectIDType ObjectID;
    typedef typename SimulationTraits::ObjectIDHasherType ObjectIDHasher;
    typedef typename SimulationTraits::ObjectIDNullType ObjectIDNull;
    typedef typename SimulationTraits::ObjectIDRandomType ObjectIDRandom;
    typedef typename SimulationTraits::TimeType Time;
    typedef typename SimulationTraits::BoundingSphereType BoundingSphere;

    typedef LocationServiceCache<SimulationTraits> LocationServiceCacheType;
    typedef typename LocationServiceCacheType::Iterator LocCacheIterator;

    typedef Aggregator<SimulationTraits> AggregatorType;
    typedef AggregateListener<SimulationTraits> AggregateListenerType;

    typedef RTreeLeafNode<SimulationTraits, CutNode> LeafNode;

    typedef typename CutNode::RangeType CutNodeRange;
    typedef typename CutNode::CutType Cut;
    typedef std::vector<typename CutNode::RangeType> CutRangeVector;
    typedef std::map<typename CutNode::CutType*, CutRangeVector> CutRangeMap;

    typedef std::tr1::function<void(const LocCacheIterator&, RTreeNode*)> ObjectLeafChangedCallback;
    typedef std::tr1::function<RTreeNode*(const ObjectID&)> GetObjectLeafCallback;

    // The root was left with only one child node, cuts on the old root need to
    // "refine" themselves to the new node by simple replacement.  Parameters
    // are the old root followed by the new root.
    typedef std::tr1::function<void(CutNode*, RTreeNode*, RTreeNode*)> RootReplacedByChildCallback;
    // CutNode that split occurred at, the node that was split, the new node.
    typedef std::tr1::function<void(CutNode*, RTreeNode*, RTreeNode*)> NodeSplitCallback;
    typedef std::tr1::function<void(CutNode*, RTreeNode*)> LiftCutCallback;
    // Reorder the cut by reorganizing the ranges in the vector into the order
    // they appear in the vector. They'll be adjacent, so the remainder of the
    // cut on the left and right of these ranges should remain as is.
    typedef std::tr1::function<void(typename CutNode::CutType*, const CutRangeVector&)> ReorderCutCallback;
    typedef std::tr1::function<void(CutNode*, const LocCacheIterator&, int)> ObjectInsertedCallback;
    typedef std::tr1::function<void(CutNode*, const LocCacheIterator&, bool permanent)> ObjectRemovedCallback;

    typedef uint16 Index;

    struct Callbacks {
        AggregatorType* aggregator;
        AggregateListenerType* aggregate;
        ObjectLeafChangedCallback objectLeafChanged;
        GetObjectLeafCallback getObjectLeaf;
        RootReplacedByChildCallback rootReplaced;
        NodeSplitCallback nodeSplit;
        LiftCutCallback liftCut;
        ReorderCutCallback reorderCut;
        ObjectInsertedCallback objectInserted;
        ObjectRemovedCallback objectRemoved;
    };
private:
    static const uint8 LeafFlag = 0x02; // elements are object pointers instead of node pointers

    union {
        RTreeNode** nodes;
        LeafNode* objects;
        uint8* magic;
    } elements;
    RTreeNode* mParent;
    NodeData mData;
    uint8 flags;
    Index count;
    Index max_elements;
    ObjectID aggregate;

public:
    struct NodeChildOperations {
        RTreeNode* child(RTreeNode* parent, int idx) {
            return parent->node(idx);
        }

        RTreeNode* childData(RTreeNode* parent, int idx) {
            return parent->node(idx);
        }

        NodeData data(const LocationServiceCacheType* loc, RTreeNode* child, const Time& ) {
            return child->data();
        }

        void insert(RTreeNode* parent, const LocationServiceCacheType* loc, RTreeNode* newchild, const Time&, const Callbacks& cb) {
            parent->insert(newchild, cb);
        }
    };

    struct ObjectChildOperations {
        const LeafNode& child(RTreeNode* parent, int idx) {
            return parent->object(idx);
        }

        const LocCacheIterator& childData(RTreeNode* parent, int idx) {
            return parent->object(idx).object;
        }

        NodeData data(LocationServiceCacheType* loc, const LocCacheIterator& child, const Time& t) {
            return NodeData(loc, child, t);
        }

        void insert(RTreeNode* parent, LocationServiceCacheType* loc, const LocCacheIterator& newchild, const Time& t, const Callbacks& cb) {
            parent->insert(loc, newchild, t, cb);
        }
    };


    RTreeNode(Index _max_elements, const Callbacks& callbacks)
     : mParent(NULL), mData(), flags(0), count(0), max_elements(_max_elements), aggregate( ObjectIDRandom()() )
    {
        uint32 max_element_size = std::max( sizeof(RTreeNode*), sizeof(LeafNode) );
        uint32 magic_size = max_element_size * max_elements;
        elements.magic = new uint8[magic_size];
        memset(elements.magic, 0, magic_size);

        leaf(true);

        if (callbacks.aggregate != NULL) callbacks.aggregate->aggregateCreated(callbacks.aggregator, aggregate);
    }

    // This version initializes the node from known data, i.e. for
    // replicating existing trees.
    RTreeNode(Index _max_elements, LocationServiceCacheType* loc, const LocCacheIterator& node, const Time& t, const Callbacks& callbacks)
     : mParent(NULL), mData(loc, node, t),
       flags(0), count(0),
       max_elements(_max_elements),
       aggregate( loc->iteratorID(node) )
    {
        uint32 max_element_size = std::max( sizeof(RTreeNode*), sizeof(LeafNode) );
        uint32 magic_size = max_element_size * max_elements;
        elements.magic = new uint8[magic_size];
        memset(elements.magic, 0, magic_size);

        leaf(true);

        // FIXME(ewencp) Better initialization of mData? Included max object
        // size but overwrite it for aggregates?

        if (callbacks.aggregate != NULL) callbacks.aggregate->aggregateCreated(callbacks.aggregator, aggregate);
    }

    // We have a destroy method and hide the destructor in private in order to
    // ensure the aggregate callbacks get invoked properly.
    void destroy(LocationServiceCacheType* loc, const Callbacks& callbacks) {
        // Make sure we get all the destructors right by just clearing the
        // entire node
        clear(loc, callbacks);

        if (callbacks.aggregate != NULL) callbacks.aggregate->aggregateDestroyed(callbacks.aggregator, aggregate);
        delete this;
    }

private:
    ~RTreeNode() {
        delete[] elements.magic;
        assert(CutNodeContainer<CutNode>::cuts.size() == 0);
    }

public:
    bool leaf() const {
        return (flags & LeafFlag);
    }
    void leaf(bool d) {
        flags = (flags & ~LeafFlag) | (d ? LeafFlag : 0x00);
    }

    bool empty() const {
        return (count == 0);
    }
    bool full() const {      
      return (count >= max_elements);
    }
    Index size() const {
        return count;
    }
    Index capacity() const {
        return max_elements;
    }

    // Size of this tree, including this node.
    int treeSize() const {
        int result = 1;
        // For leaves, we count the children ourselves
        if (leaf())
            result += size();
        else // Otherwise recurse
            for(Index i = 0; i < size(); i++)
                result += node(i)->treeSize();
        return result;
    }

    const ObjectID& aggregateID() const { return aggregate; }

    RTreeNode* parent() const {
        return mParent;
    }
    void parent(RTreeNode* _p) {
        mParent = _p;
    }
    const ObjectID& parentAggregateID() const {
        if (mParent != NULL)
            return mParent->aggregateID();
        static ObjectID no_parent_id = ObjectIDNull()();
        return no_parent_id;
    }

    const LeafNode& object(int i) const {
        assert( leaf() );
        assert( i < count );
        return elements.objects[i];
    }

    RTreeNode* node(int i) const {
        assert( !leaf() );
        assert( i < count );
        return elements.nodes[i];
    }

    const NodeData& data() const {
        return mData;
    }

    NodeData childData(int i, LocationServiceCacheType* loc, const Time& t) {
        if (leaf())
            return NodeData(loc, object(i).object, t);
        else
            return node(i)->data();
    }

    void recomputeData(LocationServiceCacheType* loc, const Time& t, const Callbacks& cb) {
        BoundingSphere orig = mData.getBounds();
        mData = NodeData();
        for(int i = 0; i < size(); i++)
          mData.mergeIn( childData(i, loc, t), size() );
        BoundingSphere updated = mData.getBounds();
        if (cb.aggregate != NULL && updated != orig)
            cb.aggregate->aggregateBoundsUpdated(cb.aggregator, aggregate, mData.getBounds());
    }

private:
    void notifyRemoved(LocationServiceCacheType* loc, const LocCacheIterator& obj, const Callbacks& cb, bool permanent) {
        ObjectID obj_id = loc->iteratorID(obj);
        if (cb.objectRemoved) {
            for(typename CutNodeContainer<CutNode>::CutNodeListConstIterator cut_it = this->cutNodesBegin(); cut_it != this->cutNodesEnd(); cut_it++)
                cb.objectRemoved(cut_it->second, obj, permanent);
        }

        if (cb.aggregate != NULL) cb.aggregate->aggregateChildRemoved(cb.aggregator, aggregate, obj_id, mData.getBounds());
    }

public:

    void clear(LocationServiceCacheType* loc, const Callbacks& cb) {
        Index old_count = count;

        // If we have child objects, we need to notify cuts of removal
        // To allow validation after notifyRemoved we need to work 1 at a time.
        if (leaf()) {
            for(int i = 0; i < old_count; i++) {
                count = old_count-i-1;
                notifyRemoved(loc, this->elements.objects[old_count-i-1].object, cb, false);
                // Explicitly call destructor, necessary since we use placement
                // new to handle constructing objects in place (see insert())
                this->elements.objects[old_count-i-1].~LeafNode();
            }
        }
        else {
            // If we're removing child nodes, we don't need to notify
            // of object removal, but we do need to notify of
            // aggregate child removal
            for(Index i = 0; i < count; i++)
                if (cb.aggregate != NULL) cb.aggregate->aggregateChildRemoved(cb.aggregator, aggregate, node(i)->aggregate, mData.getBounds());
            count = 0;
        }

#ifdef PROXDEBUG
        // Clear out data for safety
        uint32 max_element_size = std::max( sizeof(RTreeNode*), sizeof(LeafNode) );
        for(uint32 i = 0; i < max_element_size * max_elements; i++)
            elements.magic[i] = 0;
#endif

        mData = NodeData();
    }

    void insert(LocationServiceCacheType* loc, const LocCacheIterator& obj, const Time& t, const Callbacks& cb) {
        assert (count < max_elements);
        assert (leaf() == true);        

        int idx = count;
        // Use placement new to get the constructor called without using
        // assignment (which would result in a destructor on existing (likely
        // bogus or leftover) data being called. Careful destruction handled in
        // erase() and clear.
        new (&(elements.objects[idx])) LeafNode(obj);
        cb.objectLeafChanged(obj, this);
        count++;
        mData.mergeIn( NodeData(loc, obj, t), size() );

        if (cb.aggregate != NULL) cb.aggregate->aggregateChildAdded(cb.aggregator, aggregate, loc->iteratorID(obj), mData.getBounds());

        if (cb.objectInserted) {
            for(typename CutNodeContainer<CutNode>::CutNodeListConstIterator cut_it = this->cutNodesBegin(); cut_it != this->cutNodesEnd(); cut_it++)
                cb.objectInserted(cut_it->second, obj, idx);
        }
    }

    /** Insert node as a child and invoke callbacks if necessary. If
     *  provided, after indicates where in the list the node should
     *  appear. The order of existing items are preserved (everything
     *  is shifted rather than using swaps); this operation is safe
     *  for cuts as long as you take care of handling the inserted
     *  node. If not specified, the node is added at the end of the
     *  current list.
     */
    void insert(RTreeNode* node, const Callbacks& cb, RTreeNode* after = NULL) {
        assert (count < max_elements);
        assert (leaf() == false);
        assert (after == NULL || (after->parent() == this && contains(after)));

        node->parent(this);

        // Figure out the index where this item will appear
        Index idx = (after == NULL ? count : (indexOf(after)+1));
        // Shift items out of the way. Be careful with the loop
        // variables and conditions since we need to avoid negative
        // numbers since Index is unsigned
        for(Index shift_idx = count; shift_idx > idx; shift_idx--)
            elements.nodes[shift_idx] = elements.nodes[shift_idx-1];
        // And insert the node and update stats
        elements.nodes[idx] = node;
        count++;
        mData.mergeIn( node->data(), size() );

        if (cb.aggregate != NULL) cb.aggregate->aggregateChildAdded(cb.aggregator, aggregate, node->aggregate, mData.getBounds());
    }

    // NOTE: does not recalculate the bounding sphere
    void erase(LocationServiceCacheType* loc, const LocCacheIterator& obj, bool temporary, const Callbacks& cb) {
        assert(count > 0);
        assert(leaf() == true);

        // find obj
        Index obj_idx;
        for(obj_idx = 0; obj_idx < count; obj_idx++)
            if (elements.objects[obj_idx].object == obj) break;
        // push all the other objects back one. NOTE: Unlike clear, we don't
        // need to to call the destructor on the removed element because all
        // these = operators will destroy the objects that were in their place.
        for(Index rem_idx = obj_idx; rem_idx < count-1; rem_idx++)
            elements.objects[rem_idx] = elements.objects[rem_idx+1];
        // Instead, we need to call it on the *last* element, because we shifted
        // everything down and would otherwise leave the last one in its place.
        // So we explicitly call destructor. See placement new in insert.
        this->elements.objects[count-1].~LeafNode();
        // Finally, reduce the count
        count--;

        // This is only invoked due to the deletion of an individual object, so
        // we specify permanent deletion (last param)
        notifyRemoved(loc, obj, cb, !temporary);
    }

private:
    // NOTE: does not recalculate the bounding sphere.
    // Internal helper.  Doesn't notify aggregates.
    void erase(int node_idx) {
        // push all the other objects back one
        for(Index rem_idx = node_idx; rem_idx < count-1; rem_idx++)
            elements.nodes[rem_idx] = elements.nodes[rem_idx+1];
        count--;
    }
public:
    // NOTE: does not recalculate the bounding sphere
    void erase(const RTreeNode* node, const Callbacks& cb) {
        assert(count > 0);
        assert(leaf() == false);
        // find node
        Index node_idx;
        for(node_idx = 0; node_idx < count; node_idx++)
            if (elements.nodes[node_idx] == node) break;
        erase(node_idx);

        if (cb.aggregate != NULL) cb.aggregate->aggregateChildRemoved(cb.aggregator, aggregate, node->aggregate, mData.getBounds());
    }

    // Removes the last child in the node and returns the pointer to it.
    // NOTE: does not recalculate the bounding sphere.
    RTreeNode* erasePop(const Callbacks& cb) {
        assert(count > 0);
        assert(leaf() == false);
        int idx = size() - 1;
        RTreeNode* retval = node(idx);
        erase(idx);
        return retval;
    }

    bool contains(const LocCacheIterator& obj) const {
        assert(leaf());
        for(Index obj_idx = 0; obj_idx < count; obj_idx++)
            if (elements.objects[obj_idx] == obj) return true;
        return false;
    }
    bool contains(RTreeNode* node) const {
        assert(!leaf());
        for(Index idx = 0; idx < count; idx++)
            if (elements.nodes[idx] == node) return true;
        return false;
    }


    Index indexOf(const LocCacheIterator& obj) const {
        assert(contains(obj));
        assert(leaf());
        for(Index idx = 0; idx < count; idx++)
            if (elements.objects[idx] == obj) return idx;
        return -1;
    }
    Index indexOf(RTreeNode* node) const {
        assert(contains(node));
        assert(!leaf());
        for(Index idx = 0; idx < count; idx++)
            if (elements.nodes[idx] == node) return idx;
        return -1;
    }

    RTreeNode* selectBestChildNode(LocationServiceCacheType* loc, const LocCacheIterator& obj, const Time& t) {
        return NodeData::selectBestChildNode(this, loc, obj, t);
    }

};


static const int32 UnassignedGroup = -1;
//typedef std::vector<NodeData> SplitData;
typedef std::vector<int32> SplitGroups;


template<typename SimulationTraits, typename NodeData, typename CutNode>
class BoundingSphereDataBase {
public:
    typedef typename SimulationTraits::ObjectIDType ObjectID;
    typedef typename SimulationTraits::TimeType Time;
    typedef typename SimulationTraits::Vector3Type Vector3;
    typedef typename SimulationTraits::SolidAngleType SolidAngle;
    typedef typename SimulationTraits::BoundingSphereType BoundingSphere;

    typedef LocationServiceCache<SimulationTraits> LocationServiceCacheType;
    typedef typename LocationServiceCacheType::Iterator LocCacheIterator;

    typedef RTreeNode<SimulationTraits, NodeData, CutNode> RTreeNodeType;

    BoundingSphereDataBase()
      : bounding_sphere(Vector3(0,0,0), -1.f) // Invalid, should merge properly        
    {
    }


    BoundingSphereDataBase(LocationServiceCacheType* loc, const LocCacheIterator& obj,  const Time& t)
      : bounding_sphere( loc->worldCompleteBounds(obj, t) )
    {
        // Note use of worldCompleteBounds above instead of worldRegion because
        // we need to take into account the size of the objects as well as their
        // locations.      
    }

    // Return the result of merging this info with the given info
    NodeData merge(const NodeData& other) const {
        NodeData result;
        result.bounding_sphere = bounding_sphere.merge(other.bounding_sphere);
        return result;
    }

    // Merge the given info into this info
    void mergeIn(const NodeData& other, uint32 currentChildrenCount) {
      bounding_sphere.mergeIn(other.bounding_sphere);        
    }

    // Check if this data satisfies the query constraints given
    bool satisfiesConstraints(const Vector3& qpos, const BoundingSphere& qregion, const float qmaxsize, const SolidAngle& qangle, const float qradius) const {
        Vector3 obj_pos = bounding_sphere.center();
        float obj_radius = bounding_sphere.radius();
        return (satisfiesConstraintsBounds<SimulationTraits>(obj_pos, obj_radius, qpos, qregion, qmaxsize, qangle, qradius) != -1);
    }
    // Get the score (or -1) for this data, given the query constraints
    float32 score(const Vector3& qpos, const BoundingSphere& qregion, const float qmaxsize, const SolidAngle& qangle, const float qradius) const {
        Vector3 obj_pos = bounding_sphere.center();
        float obj_radius = bounding_sphere.radius();

        return satisfiesConstraintsBounds<SimulationTraits>(obj_pos, obj_radius, qpos, qregion, qmaxsize, qangle, qradius);
    }

    // Given an object and a time, select the best child node to put the object in
    static RTreeNodeType* selectBestChildNode(const RTreeNodeType* node, LocationServiceCacheType* loc, const LocCacheIterator& obj_id, const Time& t) {
        float min_increase = 0.f;
        RTreeNodeType* min_increase_node = NULL;
      
        BoundingSphere obj_bounds = loc->worldCompleteBounds(obj_id, t);
        
        for(int i = 0; i < node->size(); i++) {
          RTreeNodeType* child_node = node->node(i);
          BoundingSphere merged = child_node->data().bounding_sphere.merge(obj_bounds);
          float increase = merged.volume() - child_node->data().bounding_sphere.volume();
          if (min_increase_node == NULL || increase < min_increase) {
            min_increase = increase;
            min_increase_node = child_node;
          }
        }
      
        return min_increase_node;                  
    }

    // Given a list of child data, choose two seeds for the splitting process in quadratic time
    static void pickSeedsQuadratic(const std::vector<NodeData>& split_data, int32* seed0, int32* seed1) {
        *seed0 = -1; *seed1 = -1;
        float max_waste = -FLT_MAX;
        for(uint32 idx0 = 0; idx0 < split_data.size(); idx0++) {
            for(uint32 idx1 = idx0+1; idx1 < split_data.size(); idx1++) {
                BoundingSphere merged = split_data[idx0].bounding_sphere.merge(split_data[idx1].bounding_sphere);

                float waste = merged.volume() - split_data[idx0].bounding_sphere.volume() - split_data[idx1].bounding_sphere.volume();

                if (waste > max_waste) {
                    max_waste = waste;
                    *seed0 = idx0;
                    *seed1 = idx1;
                }
            }
        }                                
        
    }

    // Given list of split data and current group assignments as well as current group data, select the next child to be added and its group
    static void pickNextChild(std::vector<NodeData>& split_data, const SplitGroups& split_groups, const NodeData& group_data_0, const NodeData& group_data_1, int32* next_child, int32* selected_group)  {
      
        float max_preference = -1.0f;
        *next_child = -1;
        *selected_group = -1;

        for(uint32 i = 0; i < split_data.size(); i++) {
            if (split_groups[i] != UnassignedGroup) continue;

            BoundingSphere merged0 = group_data_0.bounding_sphere.merge(split_data[i].bounding_sphere);
            BoundingSphere merged1 = group_data_1.bounding_sphere.merge(split_data[i].bounding_sphere);

            float diff0 = merged0.volume() - split_data[i].bounding_sphere.volume();
            float diff1 = merged1.volume() - split_data[i].bounding_sphere.volume();

            float preference = fabs(diff0 - diff1);
            if (preference > max_preference) {
                max_preference = preference;
                *next_child = i;
                *selected_group = (diff0 < diff1) ? 0 : 1;
            }
        }      
    }

    void verifyChild(const NodeData& child) const {
        if (! bounding_sphere.contains( child.bounding_sphere, RTREE_BOUNDS_EPSILON )) {
            printf("child exceeds bounds %f\n",
                bounding_sphere.radius() - ((bounding_sphere.center() - child.bounding_sphere.center()).length() + child.bounding_sphere.radius())
            );
        }
    }

    /** Gets the current bounds of the node.  This should be the true,
     *  static bounds of the objects, not just the region they cover.
     *  Use of this method (to generate aggregate object Loc
     *  information) currently assumes we're not making aggregates be
     *  moving objects.
     */
    BoundingSphere getBounds() const {
        return bounding_sphere;
    }

    /** Gets the volume of this bounds of this region. */
    float volume() const {
        return getBounds().volume();
    }

    float surfaceArea() const {
        return getBounds().surfaceArea();
    }    

    /** Get the radius within which a querier asking for the given minimum solid
     *  angle will get this data as a result, i.e. the radius within which this
     *  node will satisfy the given query.
     */
    float getValidRadius(const SolidAngle& min_sa) const {
        // There's a minimum value based on when we end up *inside* the volume
        float bounds_max = getBounds().radius();
        // Otherwise, we just invert the solid angle formula
        float sa_max = min_sa.maxDistance(getBounds().radius());
        return std::max( bounds_max, sa_max );
    }

    static float hitProbability(const NodeData& parent, const NodeData& child) {
        static SolidAngle rep_sa(.01); // FIXME
        float parent_max_rad = parent.getValidRadius(rep_sa);
        float child_max_rad = child.getValidRadius(rep_sa);
        float ratio = child_max_rad / parent_max_rad;
        return ratio*ratio;
    }

protected:
    BoundingSphere bounding_sphere;        
};


template<typename SimulationTraits, typename CutNode>
class BoundingSphereData : public BoundingSphereDataBase<SimulationTraits, BoundingSphereData<SimulationTraits, CutNode>, CutNode> {
public:
    typedef BoundingSphereDataBase<SimulationTraits, BoundingSphereData<SimulationTraits, CutNode>, CutNode> ThisBase;

    typedef typename SimulationTraits::ObjectIDType ObjectID;
    typedef typename SimulationTraits::TimeType Time;
    typedef LocationServiceCache<SimulationTraits> LocationServiceCacheType;
    typedef typename LocationServiceCacheType::Iterator LocCacheIterator;

    BoundingSphereData()
     : BoundingSphereDataBase<SimulationTraits, BoundingSphereData, CutNode>()
    {
    }

    BoundingSphereData(LocationServiceCacheType* loc, const LocCacheIterator& obj_id, const Time& t)
     : BoundingSphereDataBase<SimulationTraits, BoundingSphereData, CutNode>( loc, obj_id, t )
    {
    }
};

/* Maintains the largest bounding sphere radius as well as the hierarchical bounding sphere.
 * We can cull if the largest bounding sphere, centered at the closest point on the
 * hierarchical bounding sphere, does not satisfy the constraints.
 */
template<typename SimulationTraits, typename CutNode>
class MaxSphereData : public BoundingSphereDataBase<SimulationTraits, MaxSphereData<SimulationTraits, CutNode>, CutNode> {
public:
    typedef MaxSphereData NodeData; // For convenience/consistency
    typedef BoundingSphereDataBase<SimulationTraits, MaxSphereData<SimulationTraits, CutNode>, CutNode> ThisBase;

    typedef typename SimulationTraits::ObjectIDType ObjectID;
    typedef typename SimulationTraits::Vector3Type Vector3;
    typedef typename SimulationTraits::BoundingSphereType BoundingSphere;
    typedef typename SimulationTraits::SolidAngleType SolidAngle;
    typedef typename SimulationTraits::TimeType Time;
    typedef LocationServiceCache<SimulationTraits> LocationServiceCacheType;
    typedef typename LocationServiceCacheType::Iterator LocCacheIterator;

    typedef RTreeNode<SimulationTraits, NodeData, CutNode> RTreeNodeType;

    MaxSphereData()
     : BoundingSphereDataBase<SimulationTraits, MaxSphereData, CutNode>(),
       mMaxRadius(0.f)
    {
      
    }

    MaxSphereData(LocationServiceCacheType* loc, const LocCacheIterator& obj_id, const Time& t)
      : BoundingSphereDataBase<SimulationTraits, MaxSphereData, CutNode>(loc, obj_id, t),
       mMaxRadius( loc->maxSize(obj_id) )
    {
        // Note: we override this here because we need worldCompleteBounds for
        // just the bounds data, but with the max size values, we can use the
        // smaller worldRegion along with the maximum size object.  Note
        // difference in satisfiesConstraints
        ThisBase::bounding_sphere = loc->worldRegion(obj_id, t);
    }

    NodeData merge(const NodeData& other) const {
        NodeData result = BoundingSphereDataBase<SimulationTraits, MaxSphereData, CutNode>::merge(other);
        result.mMaxRadius = std::max( mMaxRadius, other.mMaxRadius );
        return result;
    }

    // Merge the given info into this info
  void mergeIn(const NodeData& other, uint32 currentChildrenCount) {      
    BoundingSphereDataBase<SimulationTraits, MaxSphereData, CutNode>::mergeIn(other, currentChildrenCount);
    mMaxRadius = std::max( mMaxRadius, other.mMaxRadius );
  }

    // Check if this data satisfies the query constraints given
    bool satisfiesConstraints(const Vector3& qpos, const BoundingSphere& qregion, const float qmaxsize, const SolidAngle& qangle, const float qradius) const {
        // We create a virtual stand in object which is the worst case object that could be in this subtree.
        // It's centered at the closest point on the hierarchical bounding sphere to the query, and has the
        // largest radius of any objects in the subtree.

        Vector3 obj_pos = ThisBase::bounding_sphere.center();
        float obj_radius = ThisBase::bounding_sphere.radius();

        return (satisfiesConstraintsBoundsAndMaxSize<SimulationTraits>(obj_pos, obj_radius, mMaxRadius, qpos, qregion, qmaxsize, qangle, qradius) != -1);
    }
    // Get the score (or -1) for this data, given the query constraints
    float32 score(const Vector3& qpos, const BoundingSphere& qregion, const float qmaxsize, const SolidAngle& qangle, const float qradius) const {
        Vector3 obj_pos = ThisBase::bounding_sphere.center();
        float obj_radius = ThisBase::bounding_sphere.radius();

        return satisfiesConstraintsBoundsAndMaxSize<SimulationTraits>(obj_pos, obj_radius, mMaxRadius, qpos, qregion, qmaxsize, qangle, qradius);
    }

    // Given an object and a time, select the best child node to put the object in
    static RTreeNodeType* selectBestChildNode(const RTreeNodeType* node, LocationServiceCacheType* loc, const LocCacheIterator& obj_id, const Time& t) {
        float min_increase = 0.f;
        RTreeNodeType* min_increase_node = NULL;

        BoundingSphere obj_bounds = loc->worldRegion(obj_id, t);
        float obj_max_size = loc->maxSize(obj_id);        

        for(int i = 0; i < node->size(); i++) {
            RTreeNodeType* child_node = node->node(i);
            BoundingSphere merged = child_node->data().bounding_sphere.merge(obj_bounds);
            float new_max_size = std::max(child_node->data().mMaxRadius, obj_max_size);
            BoundingSphere old_total( child_node->data().bounding_sphere.center(), child_node->data().bounding_sphere.radius() + child_node->data().mMaxRadius );
            BoundingSphere total(merged.center(), merged.radius() + new_max_size);
            float increase = total.volume() - old_total.volume();
            if (min_increase_node == NULL || increase < min_increase) {
                min_increase = increase;
                min_increase_node = child_node;
            }
        }

        return min_increase_node;
    }

    void verifyChild(const NodeData& child) const {
        BoundingSphereDataBase<SimulationTraits, MaxSphereData, CutNode>::verifyChild(child);

        if ( child.mMaxRadius > mMaxRadius) {
            printf(
                "Child radius greater than recorded maximum child radius: %f > %f\n",
                child.mMaxRadius, mMaxRadius
            );
        }
    }

    /** Gets the current bounds of the node.  This should be the true,
     *  static bounds of the objects, not just the region they cover.
     *  Use of this method (to generate aggregate object Loc
     *  information) currently assumes we're not making aggregates be
     *  moving objects.
     */
    BoundingSphere getBounds() const {
        return BoundingSphere( ThisBase::bounding_sphere.center(), ThisBase::bounding_sphere.radius() + mMaxRadius );
    }

    /** Gets the volume of this bounds of this region. */
    float volume() const {
        return getBounds().volume();
    }

    /** Get the radius within which a querier asking for the given minimum solid
     *  angle will get this data as a result, i.e. the radius within which this
     *  node will satisfy the given query.
     */
    float getValidRadius(const SolidAngle& min_sa) const {
        // There's a minimum value based on when we end up *inside* the volume
        float bounds_max = getBounds().radius() + mMaxRadius;
        // Otherwise, we just invert the solid angle formula
        float sa_max = min_sa.maxDistance(mMaxRadius) + getBounds().radius();
        return std::max( bounds_max, sa_max );
    }

    static float hitProbability(const NodeData& parent, const NodeData& child) {
        static SolidAngle rep_sa(.01); // FIXME
        float parent_max_rad = parent.getValidRadius(rep_sa);
        float child_max_rad = child.getValidRadius(rep_sa);
        float ratio = child_max_rad / parent_max_rad;
        return ratio*ratio;
    }

private:
    float mMaxRadius;
};


/* Maintains the largest bounding sphere radius as well as the hierarchical bounding sphere.
   But it also tries to group similar objects together as much as it can based on their zernike 
   descriptors.
*/
template<typename SimulationTraits, typename CutNode>
class SimilarMaxSphereData : public BoundingSphereDataBase<SimulationTraits, SimilarMaxSphereData<SimulationTraits, CutNode>, CutNode> {
  public:
    typedef SimilarMaxSphereData NodeData; // For convenience/consistency
    typedef BoundingSphereDataBase<SimulationTraits, SimilarMaxSphereData<SimulationTraits, CutNode>, CutNode> ThisBase;

    typedef typename SimulationTraits::ObjectIDType ObjectID;
    typedef typename SimulationTraits::Vector3Type Vector3;
    typedef typename SimulationTraits::BoundingSphereType BoundingSphere;
    typedef typename SimulationTraits::SolidAngleType SolidAngle;
    typedef typename SimulationTraits::TimeType Time;
    typedef LocationServiceCache<SimulationTraits> LocationServiceCacheType;
    typedef typename LocationServiceCacheType::Iterator LocCacheIterator;

    typedef RTreeNode<SimulationTraits, NodeData, CutNode> RTreeNodeType;

    SimilarMaxSphereData()
      : BoundingSphereDataBase<SimulationTraits, SimilarMaxSphereData, CutNode>(),
        mMaxRadius(0.f), zernike_descriptor(ZernikeDescriptor::null()),
        mesh("")
    {
      
    }

    SimilarMaxSphereData(LocationServiceCacheType* loc, const LocCacheIterator& obj_id, const Time& t)
      : BoundingSphereDataBase<SimulationTraits, SimilarMaxSphereData, CutNode>(loc, obj_id, t),
        mMaxRadius( loc->maxSize(obj_id) ), zernike_descriptor(loc->zernikeDescriptor(obj_id)),
        mesh(loc->mesh(obj_id))
    {
      // Note: we override this here because we need worldCompleteBounds for
      // just the bounds data, but with the max size values, we can use the
      // smaller worldRegion along with the maximum size object.  Note
      // difference in satisfiesConstraints
      ThisBase::bounding_sphere = loc->worldRegion(obj_id, t);
    }

    NodeData merge(const NodeData& other) const {
      NodeData result = BoundingSphereDataBase<SimulationTraits, SimilarMaxSphereData, CutNode>::merge(other);
      result.mMaxRadius = std::max( mMaxRadius, other.mMaxRadius );
      return result;
    }

    // Merge the given info into this info
    void mergeIn(const NodeData& other, uint32 currentChildrenCount) {      
      BoundingSphereDataBase<SimulationTraits, SimilarMaxSphereData, CutNode>::mergeIn(other, currentChildrenCount);
      mMaxRadius = std::max( mMaxRadius, other.mMaxRadius );

      zernike_descriptor = zernike_descriptor.multiply(currentChildrenCount-1).plus(other.zernike_descriptor).divide(currentChildrenCount);
    }

    // Check if this data satisfies the query constraints given
    bool satisfiesConstraints(const Vector3& qpos, const BoundingSphere& qregion, const float qmaxsize, const SolidAngle& qangle, const float qradius) const {
      // We create a virtual stand in object which is the worst case object that could be in this subtree.
      // It's centered at the closest point on the hierarchical bounding sphere to the query, and has the
      // largest radius of any objects in the subtree.

      Vector3 obj_pos = ThisBase::bounding_sphere.center();
      float obj_radius = ThisBase::bounding_sphere.radius();

      return (satisfiesConstraintsBoundsAndMaxSize<SimulationTraits>(obj_pos, obj_radius, mMaxRadius, qpos, qregion, qmaxsize, qangle, qradius) != -1);
    }
    // Get the score (or -1) for this data, given the query constraints
    float32 score(const Vector3& qpos, const BoundingSphere& qregion, const float qmaxsize, const SolidAngle& qangle, const float qradius) const {
      Vector3 obj_pos = ThisBase::bounding_sphere.center();
      float obj_radius = ThisBase::bounding_sphere.radius();

      return satisfiesConstraintsBoundsAndMaxSize<SimulationTraits>(obj_pos, obj_radius, mMaxRadius, qpos, qregion, qmaxsize, qangle, qradius);
    }

    // Given an object and a time, select the best child node to put the object in
    static RTreeNodeType* selectBestChildNode(const RTreeNodeType* node, LocationServiceCacheType* loc, const LocCacheIterator& obj_id, const Time& t) {
      //the metric used to choose the best child node.
      float min_metric = FLT_MAX;

      RTreeNodeType* chosen_node = NULL;

      BoundingSphere obj_bounds = loc->worldCompleteBounds(obj_id, t);
      const ZernikeDescriptor& new_zd = loc->zernikeDescriptor(obj_id);
      
      //trying to balance between choosing far-away objects for grouping and choosing
      //similar objects for grouping.
      for (int i=0; i<node->size(); i++) {
        RTreeNodeType* child_node = node->node(i);


        BoundingSphere merged = child_node->data().bounding_sphere.merge(obj_bounds);
        float ns_minus_os =  (merged.radius() - child_node->data().bounding_sphere.radius())
          / child_node->data().bounding_sphere.radius();

        ZernikeDescriptor median_zd = child_node->data().zernike_descriptor;
  
        float nz_minus_mz = median_zd.minus(new_zd).l2Norm()/median_zd.l2Norm();

        float metric = kGeometryParameter * ns_minus_os + kShapeParameter * nz_minus_mz;        

        if (chosen_node == NULL || metric < min_metric) {
          min_metric = metric;
          chosen_node = child_node;
        }
      }

      return chosen_node;
    }

    // Given a list of child data, choose two seeds for the splitting process in quadratic time
    static void pickSeedsQuadratic(const std::vector<NodeData>& split_data, int32* seed0, int32* seed1) {
      float THRESHOLD_PARAMETER = 0.8f;

      *seed0 = -1; *seed1 = -1;
      float max_waste = -FLT_MAX;
      float zernike_difference_for_max_waste_pair = -FLT_MAX;

      for(uint32 idx0 = 0; idx0 < split_data.size(); idx0++) {
            for(uint32 idx1 = idx0+1; idx1 < split_data.size(); idx1++) {
                BoundingSphere merged = split_data[idx0].bounding_sphere.merge(split_data[idx1].bounding_sphere);

                float waste = merged.volume() - split_data[idx0].bounding_sphere.volume() - split_data[idx1].bounding_sphere.volume();                

                if (waste > max_waste) {
                    max_waste = waste;
                    *seed0 = idx0;
                    *seed1 = idx1;

                    zernike_difference_for_max_waste_pair = split_data[idx0].zernike_descriptor.
                                                            minus(split_data[idx1].zernike_descriptor).l2Norm();

                    zernike_difference_for_max_waste_pair /= split_data[idx0].zernike_descriptor.l2Norm();
                }
            }
      }
        
      for(uint32 idx0 = 0; idx0 < split_data.size(); idx0++) {
            for(uint32 idx1 = idx0+1; idx1 < split_data.size(); idx1++) {
                BoundingSphere merged = split_data[idx0].bounding_sphere.merge(split_data[idx1].bounding_sphere);

                float waste = merged.volume() - split_data[idx0].bounding_sphere.volume() - split_data[idx1].bounding_sphere.volume();
                
                float zernike_difference = split_data[idx0].zernike_descriptor.
                                                            minus(split_data[idx1].zernike_descriptor).l2Norm();

                zernike_difference /= split_data[idx0].zernike_descriptor.l2Norm();
                
                if (waste > max_waste*THRESHOLD_PARAMETER 
                    && zernike_difference > zernike_difference_for_max_waste_pair)
                {
                    *seed0 = idx0;
                    *seed1 = idx1;
                    zernike_difference_for_max_waste_pair = zernike_difference;
                }
            }
      }

    }

    // Given list of split data and current group assignments as well as current group data, select the next child to be added and its group
    static void pickNextChild(std::vector<NodeData>& split_data, const SplitGroups& split_groups, const NodeData& group_data_0, const NodeData& group_data_1, int32* next_child, int32* selected_group)  {
        float max_metric = -1.0;
        *next_child = -1;
        *selected_group = -1;

        for(uint32 i = 0; i < split_data.size(); i++) {
            if (split_groups[i] != UnassignedGroup) continue;

            BoundingSphere merged0 = group_data_0.bounding_sphere.merge(split_data[i].bounding_sphere);
            BoundingSphere merged1 = group_data_1.bounding_sphere.merge(split_data[i].bounding_sphere);

            float diff0 = (merged0.radius() - group_data_0.bounding_sphere.radius()) / (group_data_0.bounding_sphere.radius() + 1);
            float diff1 = (merged1.radius() - group_data_1.bounding_sphere.radius()) / (group_data_1.bounding_sphere.radius() + 1);

            float zdiff0 = group_data_0.zernike_descriptor.minus(split_data[i].zernike_descriptor).l2Norm() / group_data_0.zernike_descriptor.l2Norm();
            float zdiff1 = group_data_1.zernike_descriptor.minus(split_data[i].zernike_descriptor).l2Norm() / group_data_1.zernike_descriptor.l2Norm();

            float metric0 = kShapeParameter * zdiff0 + kGeometryParameter * diff0;
            float metric1 = kShapeParameter * zdiff1 + kGeometryParameter * diff1;

            float metric = fabs(metric0-metric1);  

            if (metric > max_metric) {
                max_metric = metric;
                *next_child = i;
                *selected_group = (metric0 < metric1) ? 0 : 1;                
            }
        }

    }

    void verifyChild(const NodeData& child) const {
      BoundingSphereDataBase<SimulationTraits, SimilarMaxSphereData, CutNode>::verifyChild(child);

      if ( child.mMaxRadius > mMaxRadius) {
        printf(
               "Child radius greater than recorded maximum child radius: %f > %f\n",
               child.mMaxRadius, mMaxRadius
               );
      }
    }

    /** Gets the current bounds of the node.  This should be the true,
     *  static bounds of the objects, not just the region they cover.
     *  Use of this method (to generate aggregate object Loc
     *  information) currently assumes we're not making aggregates be
     *  moving objects.
     */
    BoundingSphere getBounds() const {
      return BoundingSphere( ThisBase::bounding_sphere.center(), ThisBase::bounding_sphere.radius() + mMaxRadius );
    }

    /** Gets the volume of this bounds of this region. */
    float volume() const {
      return getBounds().volume();
    }

    String getMesh() const {
      return mesh;
    }

    /** Get the radius within which a querier asking for the given minimum solid
     *  angle will get this data as a result, i.e. the radius within which this
     *  node will satisfy the given query.
     */
    float getValidRadius(const SolidAngle& min_sa) const {
      // There's a minimum value based on when we end up *inside* the volume
      float bounds_max = getBounds().radius() + mMaxRadius;
      // Otherwise, we just invert the solid angle formula
      float sa_max = min_sa.maxDistance(mMaxRadius) + getBounds().radius();
      return std::max( bounds_max, sa_max );
    }

    static float hitProbability(const NodeData& parent, const NodeData& child) {
      static SolidAngle rep_sa(.01); // FIXME
      float parent_max_rad = parent.getValidRadius(rep_sa);
      float child_max_rad = child.getValidRadius(rep_sa);
      float ratio = child_max_rad / parent_max_rad;
      return ratio*ratio;
    }

  private:
    float mMaxRadius;
    ZernikeDescriptor zernike_descriptor;    
    String mesh;
    
};

template<typename SimulationTraits, typename NodeData, typename CutNode>
RTreeNode<SimulationTraits, NodeData, CutNode>* RTree_choose_leaf(
    RTreeNode<SimulationTraits, NodeData, CutNode>* root,
    LocationServiceCache<SimulationTraits>* loc,
    const typename LocationServiceCache<SimulationTraits>::Iterator& obj_id,
    const typename SimulationTraits::TimeType& t)
{
    RTreeNode<SimulationTraits, NodeData, CutNode>* node = root;

    while(!node->leaf()) {
        RTreeNode<SimulationTraits, NodeData, CutNode>* min_increase_node = node->selectBestChildNode(loc, obj_id, t);
        assert(min_increase_node != NULL);
        node = min_increase_node;
    }

    return node;
}

// Quadratic algorithm for picking node split seeds
template<typename NodeData>
void RTree_quadratic_pick_seeds(const std::vector<NodeData>& split_data, SplitGroups& split_groups, NodeData& group_data_0, NodeData& group_data_1) {
    int32 seed0 = -1, seed1 = -1;
    NodeData::pickSeedsQuadratic(split_data, &seed0, &seed1);
    assert( seed0 != -1 && seed1 != -1 );

    split_groups[seed0] = 0;
    split_groups[seed1] = 1;    

    group_data_0 = split_data[seed0];
    group_data_1 = split_data[seed1];
}

// Choose the next child to assign to a group
template<typename NodeData>
void RTree_pick_next_child(std::vector<NodeData>& split_data, SplitGroups& split_groups, NodeData& group_data_0, NodeData& group_data_1) {
    int32 next_child = -1;
    int32 selected_group = -1;
    NodeData::pickNextChild( split_data, split_groups, group_data_0, group_data_1, &next_child, &selected_group);
    assert(next_child != -1);
    assert(selected_group != -1);

    split_groups[next_child] = selected_group;
    if (selected_group == 0) {
      group_data_0.mergeIn(split_data[next_child], split_data.size());
    }
    else {
      group_data_1.mergeIn(split_data[next_child], split_data.size());
    }

    return;
}

#ifdef LIBPROX_LIFT_CUTS

// Splits a node, inserting the given node, and returns the second new node
template<typename SimulationTraits, typename NodeData, typename CutNode, typename ChildType, typename ChildOperations>
RTreeNode<SimulationTraits, NodeData, CutNode>* RTree_split_node(
    RTreeNode<SimulationTraits, NodeData, CutNode>* node,
    ChildType to_insert,
    LocationServiceCache<SimulationTraits>* loc,
    const typename SimulationTraits::TimeType& t,
    const typename RTreeNode<SimulationTraits, NodeData, CutNode>::Callbacks& cb)
{
    typedef RTreeNode<SimulationTraits, NodeData, CutNode> RTreeNodeType;

    /** Since we're splitting node, we need to lift any cuts up to its
     * parent. If its the root, just lift to the node itself and the
     * notification of splits should take care of getting the cut right.
     */
    RTreeNodeType* parent = node->parent();
    if (parent)
        RTree_lift_cut_nodes_from_tree(node, parent, cb);
    else
        RTree_lift_cut_nodes_from_tree(node, node, cb);
    RTree_verify_no_cut_nodes_in_tree(node);


    ChildOperations child_ops;

    // collect the info for the children
    std::vector<ChildType> split_children;
    std::vector<NodeData> split_data;
    SplitGroups split_groups;

    // add all the children to the split vectors
    for(int i = 0; i < node->size(); i++) {
        split_children.push_back( child_ops.childData(node, i) );
        split_data.push_back( node->childData(i,loc,t) );
        split_groups.push_back(UnassignedGroup);
    }
    split_children.push_back( to_insert );
    split_data.push_back( child_ops.data(loc, to_insert, t) );
    split_groups.push_back(UnassignedGroup);

    // find the initial seeds
    NodeData group_data_0, group_data_1;
    RTree_quadratic_pick_seeds(split_data, split_groups, group_data_0, group_data_1);

    // group the remaining ones
    for(uint32 i = 0; i < split_children.size()-2; i++) {
        RTree_pick_next_child(split_data, split_groups, group_data_0, group_data_1);
    }

    // copy data into the correct nodes
    node->clear(loc, cb);
    RTreeNode<SimulationTraits, NodeData, CutNode>* nn = new RTreeNode<SimulationTraits, NodeData, CutNode>(node->capacity(), cb);
    nn->leaf(node->leaf());
    for(uint32 i = 0; i < split_children.size(); i++) {
        RTreeNode<SimulationTraits, NodeData, CutNode>* newparent = (split_groups[i] == 0) ? node : nn;
        child_ops.insert( newparent, loc, split_children[i], t, cb);
    }
    // Notify the cuts of the split so it can be updated. Either all have been
    // lifted up to this node if its the root or there are none because they
    // have been lifted to the parent.  There should be no cuts in the children
    // nodes.
    if (cb.nodeSplit) {
        for(typename RTreeNodeType::CutNodeListConstIterator cut_it = node->cutNodesBegin(); cut_it != node->cutNodesEnd(); cut_it++) {
            CutNode* cutnode = cut_it->second;
            cb.nodeSplit(cutnode, node, nn);
        }
    }

    return nn;
}

// Fixes up the tree after insertion. Returns the new root node
template<typename SimulationTraits, typename NodeData, typename CutNode>
RTreeNode<SimulationTraits, NodeData, CutNode>* RTree_adjust_tree(
    RTreeNode<SimulationTraits, NodeData, CutNode>* L,
    RTreeNode<SimulationTraits, NodeData, CutNode>* LL,
    LocationServiceCache<SimulationTraits>* loc,
    const typename SimulationTraits::TimeType& t,
    const typename RTreeNode<SimulationTraits, NodeData, CutNode>::Callbacks& cb)
 {
    assert(L->leaf());
    RTreeNode<SimulationTraits, NodeData, CutNode>* node = L;
    RTreeNode<SimulationTraits, NodeData, CutNode>* nn = LL;

    while(true) { // loop until root, enter for root as well so we recompute its bounds
        RTreeNode<SimulationTraits, NodeData, CutNode>* parent = node->parent();

        // FIXME this is inefficient
        node->recomputeData(loc, t, cb);

        if (parent == NULL) break;

        RTreeNode<SimulationTraits, NodeData, CutNode>* pp = NULL;
        if (nn != NULL) {
            if (parent->full())
                pp = RTree_split_node<SimulationTraits, NodeData, CutNode, RTreeNode<SimulationTraits, NodeData, CutNode>*, typename RTreeNode<SimulationTraits, NodeData, CutNode>::NodeChildOperations>(parent, nn, loc, t, cb);
            else
                parent->insert(nn, cb);
        }

        node = parent;
        nn = pp;
    }

    // if we have a leftover split node, the root was split and we need to create
    // a new root one level higher
    if (nn != NULL) {
        RTreeNode<SimulationTraits, NodeData, CutNode>* new_root = new RTreeNode<SimulationTraits, NodeData, CutNode>(node->capacity(), cb);
        new_root->leaf(false);
        new_root->insert(node, cb);
        new_root->insert(nn, cb);

        node = new_root;
        nn = NULL;
    }

    return node;
}

<<<<<<< HEAD
=======
// Inserts a new object into the tree, updating any nodes as necessary. Returns the new root node.
template<typename SimulationTraits, typename NodeData, typename CutNode>
RTreeNode<SimulationTraits, NodeData, CutNode>* RTree_insert_object(
    RTreeNode<SimulationTraits, NodeData, CutNode>* root,
    LocationServiceCache<SimulationTraits>* loc,
    const typename LocationServiceCache<SimulationTraits>::Iterator& obj_id,
    const typename SimulationTraits::TimeType& t,
    const typename RTreeNode<SimulationTraits, NodeData, CutNode>::Callbacks& cb)
{
    RTreeNode<SimulationTraits, NodeData, CutNode>* leaf_node = RTree_choose_leaf(root, loc, obj_id, t);

    RTreeNode<SimulationTraits, NodeData, CutNode>* split_node = NULL;
    

    if (leaf_node->full()) {
        split_node = RTree_split_node<SimulationTraits, NodeData, CutNode, typename LocationServiceCache<SimulationTraits>::Iterator, typename RTreeNode<SimulationTraits, NodeData, CutNode>::ObjectChildOperations>(leaf_node, obj_id, loc, t, cb);
    }
    else
        leaf_node->insert(loc, obj_id, t, cb); 

    RTreeNode<SimulationTraits, NodeData, CutNode>* new_root = RTree_adjust_tree(leaf_node, split_node, loc, t, cb);

    return new_root;
}

>>>>>>> c2f6f6ca
#else // LIBPROX_LIFT_CUTS

// Splits a node, inserting the given node, and returns the second new node. In
// this version, we avoid dealing with cuts and leave that work up to other,
// follow-up methods. In other words, this *only* does the splitting up of
// children + allocation of new node.
template<typename SimulationTraits, typename NodeData, typename CutNode, typename ChildType, typename ChildOperations>
RTreeNode<SimulationTraits, NodeData, CutNode>* RTree_split_node(
    RTreeNode<SimulationTraits, NodeData, CutNode>* node,
    ChildType to_insert,
    LocationServiceCache<SimulationTraits>* loc,
    const typename SimulationTraits::TimeType& t,
    const typename RTreeNode<SimulationTraits, NodeData, CutNode>::Callbacks& cb)
{
    typedef RTreeNode<SimulationTraits, NodeData, CutNode> RTreeNodeType;

    ChildOperations child_ops;

    // collect the info for the children
    std::vector<ChildType> split_children;
    std::vector<NodeData> split_data;
    SplitGroups split_groups;

    // add all the children to the split vectors
    for(int i = 0; i < node->size(); i++) {
        split_children.push_back( child_ops.childData(node, i) );
        split_data.push_back( node->childData(i,loc,t) );
        split_groups.push_back(UnassignedGroup);
    }
    split_children.push_back( to_insert );
    split_data.push_back( child_ops.data(loc, to_insert, t) );
    split_groups.push_back(UnassignedGroup);

    // find the initial seeds
    NodeData group_data_0, group_data_1;
    RTree_quadratic_pick_seeds(split_data, split_groups, group_data_0, group_data_1);

    // group the remaining ones
    for(uint32 i = 0; i < split_children.size()-2; i++)
        RTree_pick_next_child(split_data, split_groups, group_data_0, group_data_1);

    // copy data into the correct nodes
    node->clear(loc, cb);
    RTreeNode<SimulationTraits, NodeData, CutNode>* nn = new RTreeNode<SimulationTraits, NodeData, CutNode>(node->capacity(), cb);
    nn->leaf(node->leaf());
    for(uint32 i = 0; i < split_children.size(); i++) {
        RTreeNode<SimulationTraits, NodeData, CutNode>* newparent = (split_groups[i] == 0) ? node : nn;
        child_ops.insert( newparent, loc, split_children[i], t, cb);
    }

    return nn;
}

// Extract segments of cuts under the given node. The output is a map of vectors
// of ranges so you can build up lists of ranges for each cut
template<typename SimulationTraits, typename NodeData, typename CutNode>
void RTree_extract_cut_segments(
    RTreeNode<SimulationTraits, NodeData, CutNode>* node,
    std::map<typename CutNode::CutType*, std::vector<typename CutNode::RangeType> >* segments_out
)
{
    typedef RTreeNode<SimulationTraits, NodeData, CutNode> RTreeNodeType;

    // A contiguous range within a cut. Used to record contiguous segments of a
    // cut that are being moved.
    typedef typename CutNode::RangeType CutNodeRange;
    typedef typename CutNode::CutType Cut;
    typedef std::vector<typename CutNode::RangeType> CutRangeVector;
    typedef std::map<typename CutNode::CutType*, CutRangeVector> CutRangeMap;

    // This assumes that the structure of the cut in the subtree is valid. A cut
    // must start and end on the left and right edges of the tree to be valid,
    // so we just need to traverse those edges. But since cuts may start and end
    // at different heights, we traverse looking for starting cut nodes, then
    // traverse the other side, looking for ending cut nodes.

    // The left (starting) edge
    RTreeNodeType* n = node;
    while(true) {
        // Add new entries for each cut node found here
        for(typename RTreeNodeType::CutNodeListConstIterator cut_it = n->cutNodesBegin(); cut_it != n->cutNodesEnd(); cut_it++) {
            CutNode* cutnode = cut_it->second;
            Cut* cut = cutnode->getParent();
            CutRangeVector& cut_ranges = (*segments_out)[cut];
            // If we have any items in here already, they should be completed
            assert(cut_ranges.empty() || (cut_ranges.back().first != NULL && cut_ranges.back().second != NULL));
            // Insert a new item
            cut_ranges.push_back( CutNodeRange(cutnode, NULL) );
        }

        if (n->leaf()) break;
        assert(!n->empty());
        n = n->node(0);
    }

    // The right (ending) edge
    n = node;
    while(true) {
        // Add new entries for each cut node found here
        for(typename RTreeNodeType::CutNodeListConstIterator cut_it = n->cutNodesBegin(); cut_it != n->cutNodesEnd(); cut_it++) {
            CutNode* cutnode = cut_it->second;
            Cut* cut = cutnode->getParent();
            CutRangeVector& cut_ranges = (*segments_out)[cut];
            // We better have a last entry that's half complete
            assert(!cut_ranges.empty() && (cut_ranges.back().first != NULL && cut_ranges.back().second == NULL));
            // Insert a new item
            cut_ranges.back().second = cutnode;
        }

        if (n->leaf()) break;
        assert(!n->empty());
        n = n->node( n->size()-1 );
    }
}

// Walks up the tree, dealing with cascading insertions due to an inserted
// object and recomputing aggregate info as necessary. Returns the new root node
// (or existing one if it remains the same)
template<typename SimulationTraits, typename NodeData, typename CutNode>
RTreeNode<SimulationTraits, NodeData, CutNode>* RTree_adjust_tree(
    RTreeNode<SimulationTraits, NodeData, CutNode>* L,
    RTreeNode<SimulationTraits, NodeData, CutNode>* LL,
    LocationServiceCache<SimulationTraits>* loc,
    const typename SimulationTraits::TimeType& t,
    const typename RTreeNode<SimulationTraits, NodeData, CutNode>::Callbacks& cb)
 {
    typedef RTreeNode<SimulationTraits, NodeData, CutNode> RTreeNodeType;

    // A contiguous range within a cut. Used to record contiguous segments of a
    // cut that are being moved.
    typedef typename CutNode::RangeType CutNodeRange;
    typedef typename CutNode::CutType Cut;
    typedef std::vector<typename CutNode::RangeType> CutRangeVector;
    typedef std::map<typename CutNode::CutType*, CutRangeVector> CutRangeMap;

    assert(L->leaf());
    RTreeNode<SimulationTraits, NodeData, CutNode>* node = L;
    RTreeNode<SimulationTraits, NodeData, CutNode>* nn = LL;

    while(true) { // loop until root, enter for root as well so we recompute its bounds
        RTreeNode<SimulationTraits, NodeData, CutNode>* parent = node->parent();

        // FIXME this is inefficient
        node->recomputeData(loc, t, cb);

        RTreeNode<SimulationTraits, NodeData, CutNode>* pp = NULL;
        if (nn != NULL) {
            if (cb.nodeSplit) {
                assert(cb.nodeSplit && cb.reorderCut);
                // If we saw a split, we need to deal with cleaning up
                // cuts. First, we need to get new cut nodes into cuts for the
                // newly generated node. We only need to insert these for cuts
                // going through the node that we split into two. Cuts that pass
                // through the tree lower down should have already been taken
                // care of and should alrady span the entire width of the tree.
                for(typename RTreeNodeType::CutNodeListConstIterator cut_it = node->cutNodesBegin(); cut_it != node->cutNodesEnd(); cut_it++) {
                    CutNode* cutnode = cut_it->second;
                    cb.nodeSplit(cutnode, node, nn);
                }

                // Now we should have all the parts of the cut that should be in
                // the tree. Now we need to patch up the order of things since
                // the split rearranged cuts. This rearrangement can't just
                // apply to cuts passing through these nodes: any cut lower in
                // the tree could have become jumbled. However, we only need to
                // deal with "blocks" of the cuts under each child since we only
                // jumble things around one layer down (the children).
                if (!node->leaf()) {
                    // Only need to do (and only can do) rearrangement if we're
                    // not at leaves.
                    assert(!nn->leaf());

                    // Extract a segment of the cut for each cut
                    CutRangeMap segments_out;
                    for(typename RTreeNodeType::Index ci = 0; ci < node->size(); ci++) {
                        int nsegments_before = segments_out.size();
                        RTree_extract_cut_segments(node->node(ci), &segments_out);
                        int nsegments_after = segments_out.size();
                        // Because we are only examining siblings, it shouldn't
                        // be possible for the number of cuts to change (aside
                        // from the initial 0 -> total number of cuts through
                        // subtree).
                        assert(nsegments_before == 0 || nsegments_before == nsegments_after);
                    }
                    for(typename RTreeNodeType::Index ci = 0; ci < nn->size(); ci++) {
                        int nsegments_before = segments_out.size();
                        RTree_extract_cut_segments(nn->node(ci), &segments_out);
                        int nsegments_after = segments_out.size();
                        // Because we are only examining siblings, it shouldn't
                        // be possible for the number of cuts to change (aside
                        // from the initial 0 -> total number of cuts through
                        // subtree).
                        assert(nsegments_before == 0 || nsegments_before == nsegments_after);
                    }

                    // And rearrange those parts of the cut. The order in the
                    // list of segments is the order we want them to now appear.
                    for(typename CutRangeMap::iterator cut_it = segments_out.begin(); cut_it != segments_out.end(); cut_it++) {
                        Cut* cut = cut_it->first;
                        CutRangeVector& range_vec = cut_it->second;
                        cb.reorderCut(cut, range_vec);
                    }
                }
            }

            // We need to deal with cuts whether we're at the root or
            // not, so we have to break out of the loop after we get
            // into this section where we process cuts and deal with
            // further splits. If we don't have a parent, we're going
            // to take care of generating a new root for the now two
            // roots later on (and there can't be any cut management
            // there since it's an entirely new layer).
            if (parent != NULL) {
                if (parent->full()) {
                    pp = RTree_split_node<SimulationTraits, NodeData, CutNode, RTreeNode<SimulationTraits, NodeData, CutNode>*, typename RTreeNode<SimulationTraits, NodeData, CutNode>::NodeChildOperations>(parent, nn, loc, t, cb);
                }
                else {
                    // We need to be careful about insertion. If the
                    // node we're splitting isn't the last node in the
                    // parent, we could screw up the order of the cut
                    // if we just insert it at the end since the
                    // nodeSplit callback just tells it that we're
                    // splitting that node, and that code assumes
                    // (since there's no other reasonable approach)
                    // that the new node is next to the old one.
                    //
                    // So, to handle this properly, we need to insert
                    // right after the node we split into two. We
                    // specify this to the insert call, which shifts
                    // the other elements over.
                    // insert(new_node=nn, callbacks=cb, optional after=node)
                    parent->insert(nn, cb, node);
                }
            }
        }

        if (parent == NULL) break;

        node = parent;
        nn = pp;
    }

    // if we have a leftover split node, the root was split and we need to create
    // a new root one level higher
    if (nn != NULL) {
        RTreeNode<SimulationTraits, NodeData, CutNode>* new_root = new RTreeNode<SimulationTraits, NodeData, CutNode>(node->capacity(), cb);
        new_root->leaf(false);
        new_root->insert(node, cb);
        new_root->insert(nn, cb);

        node = new_root;
        nn = NULL;
    }

    return node;
}

#endif


// Inserts a new object into the tree, updating any nodes as necessary. Returns the new root node.
template<typename SimulationTraits, typename NodeData, typename CutNode>
RTreeNode<SimulationTraits, NodeData, CutNode>* RTree_insert_object_at_node(
    RTreeNode<SimulationTraits, NodeData, CutNode>* leaf_node,
    LocationServiceCache<SimulationTraits>* loc,
    const typename LocationServiceCache<SimulationTraits>::Iterator& obj_id,
    const typename SimulationTraits::TimeType& t,
    const typename RTreeNode<SimulationTraits, NodeData, CutNode>::Callbacks& cb)
{

    RTreeNode<SimulationTraits, NodeData, CutNode>* split_node = NULL;
    if (leaf_node->full()) {
        split_node = RTree_split_node<SimulationTraits, NodeData, CutNode, typename LocationServiceCache<SimulationTraits>::Iterator, typename RTreeNode<SimulationTraits, NodeData, CutNode>::ObjectChildOperations>(leaf_node, obj_id, loc, t, cb);
        // This leaves the new split_node without a parent and without any cuts
        // passing through it. adjust_tree will take care of cleaning that up as
        // it also deals with additional, cascading splits.
    }
    else {
        leaf_node->insert(loc, obj_id, t, cb);
    }

    RTreeNode<SimulationTraits, NodeData, CutNode>* new_root = RTree_adjust_tree(leaf_node, split_node, loc, t, cb);

    return new_root;
}

// Inserts a new object into the tree, updating any nodes as necessary. Returns the new root node.
template<typename SimulationTraits, typename NodeData, typename CutNode>
RTreeNode<SimulationTraits, NodeData, CutNode>* RTree_insert_object(
    RTreeNode<SimulationTraits, NodeData, CutNode>* root,
    LocationServiceCache<SimulationTraits>* loc,
    const typename LocationServiceCache<SimulationTraits>::Iterator& obj_id,
    const typename SimulationTraits::TimeType& t,
    const typename RTreeNode<SimulationTraits, NodeData, CutNode>::Callbacks& cb)
{
    typedef RTreeNode<SimulationTraits, NodeData, CutNode> RTreeNodeType;
    RTreeNodeType* leaf_node = RTree_choose_leaf(root, loc, obj_id, t);
    return RTree_insert_object_at_node(leaf_node, loc, obj_id, t, cb);
}



template<typename SimulationTraits, typename NodeData, typename CutNode>
RTreeNode<SimulationTraits, NodeData, CutNode>* RTree_create_new_node(
    uint16 elements_per_node,
    LocationServiceCache<SimulationTraits>* loc,
    const typename LocationServiceCache<SimulationTraits>::Iterator& node,
    const typename SimulationTraits::TimeType& t,
    const typename RTreeNode<SimulationTraits, NodeData, CutNode>::Callbacks& cb)
{
    typedef RTreeNode<SimulationTraits, NodeData, CutNode> RTreeNodeType;
    return new RTreeNodeType(elements_per_node, loc, node, t, cb);
}



// Inserts a new, empty node into the tree with the given node as it's parent,
// updating any ancestors nodes as necessary. Returns the new node
// (unlike insert object, it should never be possible for this to
// result in a new root since it assumes space is available for the node).
template<typename SimulationTraits, typename NodeData, typename CutNode>
void RTree_insert_new_node_at_node(
    RTreeNode<SimulationTraits, NodeData, CutNode>* new_node,
    RTreeNode<SimulationTraits, NodeData, CutNode>* parent_node,
    const typename RTreeNode<SimulationTraits, NodeData, CutNode>::Callbacks& cb)
{
    typedef RTreeNode<SimulationTraits, NodeData, CutNode> RTreeNodeType;

    // Sanity check the parent
    assert(!parent_node->full());
    // Should be either marked as not a leaf or should be empty so we can change it
    assert(!parent_node->leaf() || parent_node->empty());
    // And once we know it's safe, make sure we have the setting right
    parent_node->leaf(false);

    parent_node->insert(new_node, cb);

    // No cleanup -- cannot cause overflow and splitting
}

template<typename SimulationTraits, typename NodeData, typename CutNode>
int32 RTree_count(RTreeNode<SimulationTraits, NodeData, CutNode>* root) {
    if (root->leaf()) return root->size();

    int32 result = 0;
    for(int i = 0; i < root->size(); i++)
        result += RTree_count(root->node(i));
    return result;
}

template<typename SimulationTraits, typename NodeData, typename CutNode>
void RTree_verify_constraints(RTreeNode<SimulationTraits, NodeData, CutNode>* root, LocationServiceCache<SimulationTraits>* loc, const typename SimulationTraits::TimeType& t) {
#ifdef PROXDEBUG
    for(int i = 0; i < root->size(); i++) {
        if(!root->leaf()) {
            assert(root->node(i)->parent() == root);
        }
        root->data().verifyChild( root->childData(i, loc, t) );
    }
    if (!root->leaf()) {
        for(int i = 0; i < root->size(); i++)
            RTree_verify_constraints(root->node(i), loc, t);
    }
#endif // def PROXDEBUG
}


/** Get all cuts in from_node to "lift" themselves up to to_node so the node can
 *  be operated on. This may require the cuts adjusting other subtrees as well,
 *  so the tree should be in a clean state before calling this.
 */
template<typename SimulationTraits, typename NodeData, typename CutNode>
void RTree_lift_cut_nodes(
    RTreeNode<SimulationTraits, NodeData, CutNode>* from_node,
    RTreeNode<SimulationTraits, NodeData, CutNode>* to_node,
    const typename RTreeNode<SimulationTraits, NodeData, CutNode>::Callbacks& cb)
{
    // Only notify cuts if we're moving *above* this node, not if this node is
    // both the starting point for recursion and the destination node
    if (from_node != to_node) {
        // Notify cuts to lift up to the right node
        // NOTE: We use this approach since the callback likely adjusts the cut
        // node list in from_node
        while(!from_node->cutNodesEmpty())
            cb.liftCut(from_node->cutNodesBegin()->second, to_node);
    }
}

/** Get all cuts in from_node and its children to "lift" themselves up to
 *  to_node so the subtree can be operated on.  This may require the cuts
 *  adjusting other subtrees as well, so the tree should be in a clean state
 *  before calling this.
 */
template<typename SimulationTraits, typename NodeData, typename CutNode>
void RTree_lift_cut_nodes_from_tree(
    RTreeNode<SimulationTraits, NodeData, CutNode>* from_node,
    RTreeNode<SimulationTraits, NodeData, CutNode>* to_node,
    const typename RTreeNode<SimulationTraits, NodeData, CutNode>::Callbacks& cb)
{
    typedef RTreeNode<SimulationTraits, NodeData, CutNode> RTreeNodeType;
    typedef typename RTreeNodeType::Index Index;

    RTree_lift_cut_nodes(from_node, to_node, cb);

    // And recurse
    if (!from_node->leaf()) {
        for(Index idx = 0; idx < from_node->size(); idx++) {
            RTree_lift_cut_nodes_from_tree(from_node->node(idx), to_node, cb);
        }
    }
}


template<typename SimulationTraits, typename NodeData, typename CutNode>
void RTree_verify_no_cut_nodes(
    RTreeNode<SimulationTraits, NodeData, CutNode>* node)
{
    typedef RTreeNode<SimulationTraits, NodeData, CutNode> RTreeNodeType;
#ifdef PROXDEBUG
    assert(node->parent() == NULL || node->cutNodesSize() == 0);
#endif
}

template<typename SimulationTraits, typename NodeData, typename CutNode>
void RTree_verify_no_cut_nodes_in_tree(
    RTreeNode<SimulationTraits, NodeData, CutNode>* node)
{
    typedef RTreeNode<SimulationTraits, NodeData, CutNode> RTreeNodeType;
#ifdef PROXDEBUG
    RTree_verify_no_cut_nodes(node);
    if (!node->leaf())
        for(typename RTreeNodeType::Index idx = 0; idx < node->size(); idx++)
            RTree_verify_no_cut_nodes_in_tree(node->node(idx));
#endif
}

#ifdef LIBPROX_LIFT_CUTS
/* Takes a leaf node from which an object has been removed and, if it contains too few nodes,
 *  redistributes the objects it contains and removes the node from the tree.
 *  Returns the new root (which it may create because it might have to reinsert objects, which
 *  can itself cause a new root to appear.
 *
 *  The basic approach is to follow collapses up the tree until we
 *  find the highest node we want to collapse. We then move cuts out
 *  of the way, collect all objects within that part of the tree, and
 *  reinsert all the objects. This approach can only work with
 *  cut-lifting since it has to move everything out of the way and
 *  rebuild a whole part of the tree.
 */
template<typename SimulationTraits, typename NodeData, typename CutNode>
RTreeNode<SimulationTraits, NodeData, CutNode>* RTree_condense_tree(
    RTreeNode<SimulationTraits, NodeData, CutNode>* leaf,
    LocationServiceCache<SimulationTraits>* loc,
    const typename SimulationTraits::TimeType& t,
    const typename RTreeNode<SimulationTraits, NodeData, CutNode>::Callbacks& cb)
{
    typedef RTreeNode<SimulationTraits, NodeData, CutNode> RTreeNodeType;
    typedef typename RTreeNodeType::Index Index;

    RTreeNodeType* n = NULL;
    // Track the highest removed node so we can remove all nodes under it
    RTreeNodeType* highest_removed = NULL;
    // Staring point for recomputing per-node data.  Is leaf by default, but if
    // a subtree is removed, it starts at the removed nodes parent.
    RTreeNodeType* recompute_start = leaf;

    // Track up the tree checking for nodes to condense into their parent
    n = leaf;
    bool last_removed = false; // tracks if child was removed
    while(n->parent() != NULL) {
        RTreeNodeType* parent = n->parent();
        int child_count = last_removed ? n->size()-1 : n->size();
        last_removed = false;
        if (child_count < 1) { // FIXME should be some larger value,
                               // but note warning below about how
                               // changing this could break the code
                               // below
            highest_removed = n;
            recompute_start = parent;
            last_removed = true;
        }
        n = parent;
    }

    RTreeNode<SimulationTraits, NodeData, CutNode>* root = n;

    // Handle the removal if one occurred. Note that the tree has yet to change,
    // so we can go through safely give all the cuts notification of the changes.
    if (highest_removed != NULL) {
        RTreeNodeType* parent = highest_removed->parent();

        // First, get any cuts in the subtree to "lift" themselves up to the
        // parent node.
        RTree_lift_cut_nodes_from_tree(highest_removed, parent, cb);
        RTree_verify_no_cut_nodes_in_tree(highest_removed);

        // Then, remove nodes
        std::queue<RTreeNodeType*> removedNodes;
        parent->erase(highest_removed, cb);
        removedNodes.push(highest_removed);

        // FIXME this could reinsert entire nodes instead of individual objects, but we'd need a better idea of how to actually accomplish that...
        while(!removedNodes.empty()) {
            RTreeNode<SimulationTraits, NodeData, CutNode>* removed = removedNodes.front();
            removedNodes.pop();

            // BEWARE that this ordering only currently works because
            // leaves are guaranteed to be empty because of the
            // condition in the initial loop finding what to
            // remove. The aggregateChildRemoved/aggregateChildAdded
            // order is broken here because the object should be
            // cleared out of the old node before being
            // reinserted. This works for nodes because they are
            // queued up for processing later, so the addition for
            // them doesn't happen immediately here.
            if (removed->leaf()) {
                for(Index idx = 0; idx < removed->size(); idx++)
                    root = RTree_insert_object(root, loc, removed->object(idx).object, t, cb);
            }
            else {
                while(removed->size()) {
                    RTreeNodeType* child_removed = removed->node(0);
                    removedNodes.push(child_removed);
                    removed->erase(child_removed, cb);
                }
            }
            removed->destroy(loc, cb);
        }
    }


    // After removal, there's a chance that the root node ended up with no
    // elements, in which case it should be marked as a leaf node
    if (root->size() == 0)
        root->leaf(true);

    // Perform recomputation of node data
    n = recompute_start;
    while(n != NULL) {
        n->recomputeData(loc, t, cb);
        n = n->parent();
    }

    return root;
}

#else // not LIBPROX_LIFT_CUTS

/*  Takes a leaf node from which an object has been removed and, if it contains too few nodes,
 *  redistributes the objects it contains and removes the node from the tree.
 *  Returns the new root (which it may create because it might have to reinsert objects, which
 *  can itself cause a new root to appear.
 */
template<typename SimulationTraits, typename NodeData, typename CutNode>
RTreeNode<SimulationTraits, NodeData, CutNode>* RTree_condense_tree(
    RTreeNode<SimulationTraits, NodeData, CutNode>* leaf,
    LocationServiceCache<SimulationTraits>* loc,
    const typename SimulationTraits::TimeType& t,
    const typename RTreeNode<SimulationTraits, NodeData, CutNode>::Callbacks& cb)
{
    typedef RTreeNode<SimulationTraits, NodeData, CutNode> RTreeNodeType;
    typedef typename RTreeNodeType::Index Index;
    typedef LocationServiceCache<SimulationTraits> LocationServiceCacheType;
    typedef typename LocationServiceCacheType::Iterator LocCacheIterator;

    // We'll work our way up the tree looking for parent nodes which
    // have a total # of grandchildren that fit within the node
    // itself, i.e. nodes where it doesn't make sense to keep the
    // children.

    // The current node and its parent
    RTreeNodeType* n = leaf;
    RTreeNodeType* parent = n->parent();
    // Whether we've changed anything, requiring recomputation of
    // bounds
    bool dirty_bounds = false;
    while(parent != NULL) {
        // Decide whether we have few enough grandchildren to
        // merge. They also need to all be of the same type (nodes or
        // objects).
        int gchildren = 0;
        bool all_nodes = true, all_objects = true;
        for(Index ci = 0; ci < parent->size(); ci++) {
            gchildren += parent->node(ci)->size();
            all_nodes = all_nodes && !parent->node(ci)->leaf();
            all_objects = all_objects && parent->node(ci)->leaf();
        }
        // We use half capacity to avoid being too aggressive about
        // splitting/merging. We can only merge if all grandchildren
        // match types
        if (gchildren <= parent->capacity()/2 && (all_nodes || all_objects)) {
            // We're getting rid of all the children. We need to
            // handle a number of things properly: updating cuts,
            // making sure aggregates are updated/destroyed properly,
            // and just the book keeping for moving the objects into
            // the parent node.

            // We're removing the middle level of nodes. Cuts that are in the
            // parent or the children should be fine, but any that cut through
            // these middle nodes will need to be moved. The order of
            // grandchildren is preserved so that cuts that go through only
            // grandchildren (or lower nodes) do not have to be adjusted.
            //
            // We're technically going to lift the cuts, but this is a very
            // limited form of lifting: instead of lifting all cuts within the
            // subtree, we only lift ones that are in affected nodes. This means
            // we're mostly just shifting cuts up by one level (although it is
            // possible for this change to be high in the tree, affect a cut
            // that goes through one middle-level node, and then goes much
            // deeper in some other branch in this same subtree).
            for(Index ci = 0; ci < parent->size(); ci++) {
                RTree_lift_cut_nodes(parent->node(ci), parent, cb);
            }

            // Remove the children nodes, keeping track of them
            std::vector<RTreeNodeType*> child_nodes;
            while(!parent->empty()) {
                child_nodes.push_back(parent->node( parent->size()-1 ));
                parent->erase(child_nodes.back(), cb);
            }

            // Make sure the parent is the right type of node. It
            // should be empty now. We also explicitly ask for clear()
            // because this resets the bounds data, which will then be
            // updated as we insert the objects
            assert(parent->empty());
            parent->clear(loc, cb);
            parent->leaf(all_objects);

            // Then, for each child, remove it's children and add them
            // to the parent. Destroy the node as it's no longer needed. These
            // need to remain in the same order as the grandchildren in order to
            // avoid moving cuts that don't move through the level of RTreeNodes
            // that are being removed.
            for(Index ci = 0; ci < child_nodes.size(); ci++) {
                // Note that we need correct remove -> add ordering so
                // aggregate listeners don't get confused. We need to
                // copy each entry out, remove it, then add it to the
                // parent.
                while(!child_nodes[ci]->empty()) {
                    if (child_nodes[ci]->leaf()) {
                        LocCacheIterator gchild_object = child_nodes[ci]->object(0).object;
                        child_nodes[ci]->erase(loc, gchild_object, true, cb);
                        parent->insert(loc, gchild_object, t, cb);
                    }
                    else {
                        RTreeNodeType* gchild_node = child_nodes[ci]->node(0);
                        child_nodes[ci]->erase(gchild_node, cb);
                        parent->insert(gchild_node, cb);
                    }
                }
                child_nodes[ci]->destroy(loc, cb);
            }

            // Force recomputation of bounds as we move up the rest of
            // the tree.
            dirty_bounds = true;
        }
        else if (n->empty()) {
            // Even if we couldn't merge all siblings into the grandparent, this
            // node might still be empty.

            // Get cuts out of this node. TODO(we could probably improve
            // efficiency a bit by not lifting this up a node but just telling
            // the cut to destroy the cutnode in this node
            RTree_lift_cut_nodes(n, parent, cb);

            // Remove from parent and destroy
            parent->erase(n, cb);
            n->destroy(loc, cb);

            // Force bounds recomputation on parents
            dirty_bounds = true;
        }

        // Move on to next node
        n = parent;
        parent = n->parent();

        // Update bounds if necessary. Do this after moving to the
        // parent so that when we do merge nodes we don't recompute
        // the just-computed bounds.
        if (dirty_bounds && parent != NULL)
            parent->recomputeData(loc, t, cb);
    }

    // We need to return the new root. The loop above should have
    // taken us there, so the current node should be the root.
    return n;
}

#endif

/* Update nodes up the tree to fix node information due to a change. */
template<typename SimulationTraits, typename NodeData, typename CutNode>
void RTree_update_up_tree(
    RTreeNode<SimulationTraits, NodeData, CutNode>* node,
    LocationServiceCache<SimulationTraits>* loc,
    const typename SimulationTraits::TimeType& t,
    const typename RTreeNode<SimulationTraits, NodeData, CutNode>::Callbacks& cb)
{
    RTreeNode<SimulationTraits, NodeData, CutNode>* nn = node;

    while(nn != NULL) {
        nn->recomputeData(loc, t, cb);
        nn = nn->parent();
    }
}

/* Updates the object in the given tree. Returns the new root. */
template<typename SimulationTraits, typename NodeData, typename CutNode>
RTreeNode<SimulationTraits, NodeData, CutNode>* RTree_update_object(
    RTreeNode<SimulationTraits, NodeData, CutNode>* root,
    LocationServiceCache<SimulationTraits>* loc,
    const typename SimulationTraits::ObjectIDType& obj_id,
    const typename SimulationTraits::TimeType& t,
    const typename RTreeNode<SimulationTraits, NodeData, CutNode>::Callbacks& cb)
{
    RTreeNode<SimulationTraits, NodeData, CutNode>* leaf_with_obj = cb.getObjectLeaf(obj_id);
    if (leaf_with_obj == NULL)
        return root;

    RTree_update_up_tree(leaf_with_obj, loc, t, cb);

    return root;
}

/* Updates objects in the tree with new positions. */
template<typename SimulationTraits, typename NodeData, typename CutNode>
RTreeNode<SimulationTraits, NodeData, CutNode>* RTree_update_tree(
    RTreeNode<SimulationTraits, NodeData, CutNode>* root,
    LocationServiceCache<SimulationTraits>* loc,
    const typename SimulationTraits::TimeType& t,
    const typename RTreeNode<SimulationTraits, NodeData, CutNode>::Callbacks& cb)
{
    if (!root->leaf()) {
        for(int i = 0; i < root->size(); i++) {
            // FIXME set update node
            RTree_update_tree(root->node(i), loc, t, cb);
        }
    }

    root->recomputeData(loc, t, cb);

    return root;
}

template<typename SimulationTraits, typename NodeData, typename CutNode>
void RTree_collect_cuts(RTreeNode<SimulationTraits, NodeData, CutNode>* node, std::tr1::unordered_set<typename CutNode::CutType*>* cuts)
{
    typedef RTreeNode<SimulationTraits, NodeData, CutNode> RTreeNodeType;
    typedef typename CutNode::CutType Cut;

    for(typename RTreeNodeType::CutNodeListIterator it = node->cutNodesBegin(); it != node->cutNodesEnd(); it++) {
        Cut* cut = it->first;
        cuts->insert(cut);
    }

    if (node->leaf())
        return;

    for(int i = 0; i < node->size(); i++) {
        RTreeNodeType* child_node = node->node(i);
        RTree_collect_cuts(child_node, cuts);
    }
}

/* Recursively report the bounds tightness of nodes. This is basically a
 * read-only version of tree restructuring. */
template<typename SimulationTraits, typename NodeData, typename CutNode>
void RTree_report_bounds(
    FILE* fout,
    RTreeNode<SimulationTraits, NodeData, CutNode>* root,
    LocationServiceCache<SimulationTraits>* loc,
    const typename SimulationTraits::TimeType& t)
{
    fprintf(fout, "{ ");

    // Report this nodes volume
    float this_volume = root->data().volume();
    fprintf(fout, " \"volume\" : %f, \"children\" : [ ", this_volume);
    // Recurse
    if (root->leaf()) {
        for(int i = 0; i < root->size(); i++) {
            if (i > 0) fprintf(fout, ", ");
            fprintf(fout, "{ \"volume\" : %f }", root->childData(i, loc, t).volume());
        }
    }
    else {
        for(int i = 0; i < root->size(); i++) {
            if (i > 0) fprintf(fout, ", ");
            RTree_report_bounds(fout, root->node(i), loc, t);
        }
    }

    fprintf(fout, " ] }");
}

/* Cleanup performed after deletion of an object/node from a node. */
template<typename SimulationTraits, typename NodeData, typename CutNode>
RTreeNode<SimulationTraits, NodeData, CutNode>* RTree_post_deletion_cleanup(
    RTreeNode<SimulationTraits, NodeData, CutNode>* root,
    RTreeNode<SimulationTraits, NodeData, CutNode>* clean_start,
    LocationServiceCache<SimulationTraits>* loc,
    const typename SimulationTraits::TimeType& t,
    const typename RTreeNode<SimulationTraits, NodeData, CutNode>::Callbacks& cb)
{
    typedef RTreeNode<SimulationTraits, NodeData, CutNode> RTreeNodeType;
    RTreeNodeType* new_root = RTree_condense_tree(clean_start, loc, t, cb);

    // We might need to shorten the tree if the root is left with only one child.
    if (!root->leaf() && root->size() == 1) {
        new_root = root->node(0);
        // Notify cuts so they can refine to the new root
        if (cb.rootReplaced) {
            for(typename RTreeNodeType::CutNodeListConstIterator cut_it = root->cutNodesBegin(); cut_it != root->cutNodesEnd(); ) {
                CutNode* cutnode = cut_it->second;
                cut_it++; // Advance now to avoid invalidating iterator in callback
                cb.rootReplaced(cutnode, root, new_root);
            }
        }
        new_root->parent(NULL);
        root->destroy(loc, cb);
    }
    return new_root;
}

/* Deletes the object from the given tree.  Returns the new root. */
template<typename SimulationTraits, typename NodeData, typename CutNode>
RTreeNode<SimulationTraits, NodeData, CutNode>* RTree_delete_object(
    RTreeNode<SimulationTraits, NodeData, CutNode>* root,
    LocationServiceCache<SimulationTraits>* loc,
    const typename LocationServiceCache<SimulationTraits>::Iterator& obj_id,
    const typename SimulationTraits::TimeType& t,
    bool temporary,
    const typename RTreeNode<SimulationTraits, NodeData, CutNode>::Callbacks& cb)
{
    typedef RTreeNode<SimulationTraits, NodeData, CutNode> RTreeNodeType;
    typedef typename SimulationTraits::ObjectIDType ObjectIDType;

    ObjectIDType real_obj_id = loc->iteratorID(obj_id);
    RTreeNode<SimulationTraits, NodeData, CutNode>* leaf_with_obj = cb.getObjectLeaf(real_obj_id);
    if (leaf_with_obj == NULL) {
        return root;
    }

    // Notify any cuts that the object is leaving
    assert(leaf_with_obj->leaf());
    leaf_with_obj->erase(loc, obj_id, temporary, cb);

    return RTree_post_deletion_cleanup(root, leaf_with_obj, loc, t, cb);
}


/* Deletes the object from the given tree.  Returns the new root. */
template<typename SimulationTraits, typename NodeData, typename CutNode>
RTreeNode<SimulationTraits, NodeData, CutNode>* RTree_delete_node(
    RTreeNode<SimulationTraits, NodeData, CutNode>* root,
    RTreeNode<SimulationTraits, NodeData, CutNode>* node,
    LocationServiceCache<SimulationTraits>* loc,
    const typename SimulationTraits::TimeType& t,
    bool temporary,
    const typename RTreeNode<SimulationTraits, NodeData, CutNode>::Callbacks& cb)
{
    typedef RTreeNode<SimulationTraits, NodeData, CutNode> RTreeNodeType;

    RTreeNodeType* parent = node->parent();
    if (parent == NULL)
        return root;

    // Notify any cuts that the node is leaving
    assert(!parent->leaf());
    parent->erase(node, cb);

    return RTree_post_deletion_cleanup(root, node, loc, t, cb);
}


/* Collect a list of objects (in the form of location cache iterators) from
 * this tree. Useful when you need to restructure the entire tree.
 */
template<typename SimulationTraits, typename NodeData, typename CutNode>
void RTree_collect_objects(
    RTreeNode<SimulationTraits, NodeData, CutNode>* root,
    std::vector<typename LocationServiceCache<SimulationTraits>::Iterator>* objects
)
{
    typedef RTreeNode<SimulationTraits, NodeData, CutNode> RTreeNodeType;
    typedef typename SimulationTraits::ObjectIDType ObjectIDType;

    if (root->leaf()) {
        for(typename RTreeNodeType::Index i = 0; i < root->size(); i++)
            objects->push_back(root->object(i).object);
    }
    else {
        for(typename RTreeNodeType::Index i = 0; i < root->size(); i++)
            RTree_collect_objects(root->node(i), objects);
    }
}

/* Destroys an entire subtree. */
template<typename SimulationTraits, typename NodeData, typename CutNode>
void RTree_destroy_tree(
    RTreeNode<SimulationTraits, NodeData, CutNode>* root,
    LocationServiceCache<SimulationTraits>* loc,
    const typename RTreeNode<SimulationTraits, NodeData, CutNode>::Callbacks& cb)
{
    typedef RTreeNode<SimulationTraits, NodeData, CutNode> RTreeNodeType;
    typedef typename SimulationTraits::ObjectIDType ObjectIDType;

    if (!root->leaf()) {
        while(root->size()) {
            RTreeNodeType* child = root->erasePop(cb);
            RTree_destroy_tree(child, loc, cb);
        }
    }

    root->destroy(loc, cb);
}

} // namespace Prox

#endif //_PROX_RTREE_CORE_HPP_<|MERGE_RESOLUTION|>--- conflicted
+++ resolved
@@ -43,7 +43,7 @@
 
 // Currently the following two are arbitrarily selected parameters.
 // Need to explore this parameter space.
-    
+
 #define kShapeParameter 0.1f
 #define kGeometryParameter (1.0 - kShapeParameter)
 
@@ -277,7 +277,7 @@
     bool empty() const {
         return (count == 0);
     }
-    bool full() const {      
+    bool full() const {
       return (count >= max_elements);
     }
     Index size() const {
@@ -395,7 +395,7 @@
 
     void insert(LocationServiceCacheType* loc, const LocCacheIterator& obj, const Time& t, const Callbacks& cb) {
         assert (count < max_elements);
-        assert (leaf() == true);        
+        assert (leaf() == true);
 
         int idx = count;
         // Use placement new to get the constructor called without using
@@ -561,7 +561,7 @@
     typedef RTreeNode<SimulationTraits, NodeData, CutNode> RTreeNodeType;
 
     BoundingSphereDataBase()
-      : bounding_sphere(Vector3(0,0,0), -1.f) // Invalid, should merge properly        
+      : bounding_sphere(Vector3(0,0,0), -1.f) // Invalid, should merge properly
     {
     }
 
@@ -571,7 +571,7 @@
     {
         // Note use of worldCompleteBounds above instead of worldRegion because
         // we need to take into account the size of the objects as well as their
-        // locations.      
+        // locations.
     }
 
     // Return the result of merging this info with the given info
@@ -583,7 +583,7 @@
 
     // Merge the given info into this info
     void mergeIn(const NodeData& other, uint32 currentChildrenCount) {
-      bounding_sphere.mergeIn(other.bounding_sphere);        
+      bounding_sphere.mergeIn(other.bounding_sphere);
     }
 
     // Check if this data satisfies the query constraints given
@@ -604,9 +604,9 @@
     static RTreeNodeType* selectBestChildNode(const RTreeNodeType* node, LocationServiceCacheType* loc, const LocCacheIterator& obj_id, const Time& t) {
         float min_increase = 0.f;
         RTreeNodeType* min_increase_node = NULL;
-      
+
         BoundingSphere obj_bounds = loc->worldCompleteBounds(obj_id, t);
-        
+
         for(int i = 0; i < node->size(); i++) {
           RTreeNodeType* child_node = node->node(i);
           BoundingSphere merged = child_node->data().bounding_sphere.merge(obj_bounds);
@@ -616,8 +616,8 @@
             min_increase_node = child_node;
           }
         }
-      
-        return min_increase_node;                  
+
+        return min_increase_node;
     }
 
     // Given a list of child data, choose two seeds for the splitting process in quadratic time
@@ -636,13 +636,13 @@
                     *seed1 = idx1;
                 }
             }
-        }                                
-        
+        }
+
     }
 
     // Given list of split data and current group assignments as well as current group data, select the next child to be added and its group
     static void pickNextChild(std::vector<NodeData>& split_data, const SplitGroups& split_groups, const NodeData& group_data_0, const NodeData& group_data_1, int32* next_child, int32* selected_group)  {
-      
+
         float max_preference = -1.0f;
         *next_child = -1;
         *selected_group = -1;
@@ -662,7 +662,7 @@
                 *next_child = i;
                 *selected_group = (diff0 < diff1) ? 0 : 1;
             }
-        }      
+        }
     }
 
     void verifyChild(const NodeData& child) const {
@@ -690,7 +690,7 @@
 
     float surfaceArea() const {
         return getBounds().surfaceArea();
-    }    
+    }
 
     /** Get the radius within which a querier asking for the given minimum solid
      *  angle will get this data as a result, i.e. the radius within which this
@@ -713,7 +713,7 @@
     }
 
 protected:
-    BoundingSphere bounding_sphere;        
+    BoundingSphere bounding_sphere;
 };
 
 
@@ -762,7 +762,7 @@
      : BoundingSphereDataBase<SimulationTraits, MaxSphereData, CutNode>(),
        mMaxRadius(0.f)
     {
-      
+
     }
 
     MaxSphereData(LocationServiceCacheType* loc, const LocCacheIterator& obj_id, const Time& t)
@@ -783,7 +783,7 @@
     }
 
     // Merge the given info into this info
-  void mergeIn(const NodeData& other, uint32 currentChildrenCount) {      
+  void mergeIn(const NodeData& other, uint32 currentChildrenCount) {
     BoundingSphereDataBase<SimulationTraits, MaxSphereData, CutNode>::mergeIn(other, currentChildrenCount);
     mMaxRadius = std::max( mMaxRadius, other.mMaxRadius );
   }
@@ -813,7 +813,7 @@
         RTreeNodeType* min_increase_node = NULL;
 
         BoundingSphere obj_bounds = loc->worldRegion(obj_id, t);
-        float obj_max_size = loc->maxSize(obj_id);        
+        float obj_max_size = loc->maxSize(obj_id);
 
         for(int i = 0; i < node->size(); i++) {
             RTreeNodeType* child_node = node->node(i);
@@ -883,7 +883,7 @@
 
 
 /* Maintains the largest bounding sphere radius as well as the hierarchical bounding sphere.
-   But it also tries to group similar objects together as much as it can based on their zernike 
+   But it also tries to group similar objects together as much as it can based on their zernike
    descriptors.
 */
 template<typename SimulationTraits, typename CutNode>
@@ -907,7 +907,7 @@
         mMaxRadius(0.f), zernike_descriptor(ZernikeDescriptor::null()),
         mesh("")
     {
-      
+
     }
 
     SimilarMaxSphereData(LocationServiceCacheType* loc, const LocCacheIterator& obj_id, const Time& t)
@@ -929,7 +929,7 @@
     }
 
     // Merge the given info into this info
-    void mergeIn(const NodeData& other, uint32 currentChildrenCount) {      
+    void mergeIn(const NodeData& other, uint32 currentChildrenCount) {
       BoundingSphereDataBase<SimulationTraits, SimilarMaxSphereData, CutNode>::mergeIn(other, currentChildrenCount);
       mMaxRadius = std::max( mMaxRadius, other.mMaxRadius );
 
@@ -964,7 +964,7 @@
 
       BoundingSphere obj_bounds = loc->worldCompleteBounds(obj_id, t);
       const ZernikeDescriptor& new_zd = loc->zernikeDescriptor(obj_id);
-      
+
       //trying to balance between choosing far-away objects for grouping and choosing
       //similar objects for grouping.
       for (int i=0; i<node->size(); i++) {
@@ -976,10 +976,10 @@
           / child_node->data().bounding_sphere.radius();
 
         ZernikeDescriptor median_zd = child_node->data().zernike_descriptor;
-  
+
         float nz_minus_mz = median_zd.minus(new_zd).l2Norm()/median_zd.l2Norm();
 
-        float metric = kGeometryParameter * ns_minus_os + kShapeParameter * nz_minus_mz;        
+        float metric = kGeometryParameter * ns_minus_os + kShapeParameter * nz_minus_mz;
 
         if (chosen_node == NULL || metric < min_metric) {
           min_metric = metric;
@@ -1002,7 +1002,7 @@
             for(uint32 idx1 = idx0+1; idx1 < split_data.size(); idx1++) {
                 BoundingSphere merged = split_data[idx0].bounding_sphere.merge(split_data[idx1].bounding_sphere);
 
-                float waste = merged.volume() - split_data[idx0].bounding_sphere.volume() - split_data[idx1].bounding_sphere.volume();                
+                float waste = merged.volume() - split_data[idx0].bounding_sphere.volume() - split_data[idx1].bounding_sphere.volume();
 
                 if (waste > max_waste) {
                     max_waste = waste;
@@ -1016,19 +1016,19 @@
                 }
             }
       }
-        
+
       for(uint32 idx0 = 0; idx0 < split_data.size(); idx0++) {
             for(uint32 idx1 = idx0+1; idx1 < split_data.size(); idx1++) {
                 BoundingSphere merged = split_data[idx0].bounding_sphere.merge(split_data[idx1].bounding_sphere);
 
                 float waste = merged.volume() - split_data[idx0].bounding_sphere.volume() - split_data[idx1].bounding_sphere.volume();
-                
+
                 float zernike_difference = split_data[idx0].zernike_descriptor.
                                                             minus(split_data[idx1].zernike_descriptor).l2Norm();
 
                 zernike_difference /= split_data[idx0].zernike_descriptor.l2Norm();
-                
-                if (waste > max_waste*THRESHOLD_PARAMETER 
+
+                if (waste > max_waste*THRESHOLD_PARAMETER
                     && zernike_difference > zernike_difference_for_max_waste_pair)
                 {
                     *seed0 = idx0;
@@ -1061,12 +1061,12 @@
             float metric0 = kShapeParameter * zdiff0 + kGeometryParameter * diff0;
             float metric1 = kShapeParameter * zdiff1 + kGeometryParameter * diff1;
 
-            float metric = fabs(metric0-metric1);  
+            float metric = fabs(metric0-metric1);
 
             if (metric > max_metric) {
                 max_metric = metric;
                 *next_child = i;
-                *selected_group = (metric0 < metric1) ? 0 : 1;                
+                *selected_group = (metric0 < metric1) ? 0 : 1;
             }
         }
 
@@ -1124,9 +1124,9 @@
 
   private:
     float mMaxRadius;
-    ZernikeDescriptor zernike_descriptor;    
+    ZernikeDescriptor zernike_descriptor;
     String mesh;
-    
+
 };
 
 template<typename SimulationTraits, typename NodeData, typename CutNode>
@@ -1155,7 +1155,7 @@
     assert( seed0 != -1 && seed1 != -1 );
 
     split_groups[seed0] = 0;
-    split_groups[seed1] = 1;    
+    split_groups[seed1] = 1;
 
     group_data_0 = split_data[seed0];
     group_data_1 = split_data[seed1];
@@ -1302,34 +1302,6 @@
     return node;
 }
 
-<<<<<<< HEAD
-=======
-// Inserts a new object into the tree, updating any nodes as necessary. Returns the new root node.
-template<typename SimulationTraits, typename NodeData, typename CutNode>
-RTreeNode<SimulationTraits, NodeData, CutNode>* RTree_insert_object(
-    RTreeNode<SimulationTraits, NodeData, CutNode>* root,
-    LocationServiceCache<SimulationTraits>* loc,
-    const typename LocationServiceCache<SimulationTraits>::Iterator& obj_id,
-    const typename SimulationTraits::TimeType& t,
-    const typename RTreeNode<SimulationTraits, NodeData, CutNode>::Callbacks& cb)
-{
-    RTreeNode<SimulationTraits, NodeData, CutNode>* leaf_node = RTree_choose_leaf(root, loc, obj_id, t);
-
-    RTreeNode<SimulationTraits, NodeData, CutNode>* split_node = NULL;
-    
-
-    if (leaf_node->full()) {
-        split_node = RTree_split_node<SimulationTraits, NodeData, CutNode, typename LocationServiceCache<SimulationTraits>::Iterator, typename RTreeNode<SimulationTraits, NodeData, CutNode>::ObjectChildOperations>(leaf_node, obj_id, loc, t, cb);
-    }
-    else
-        leaf_node->insert(loc, obj_id, t, cb); 
-
-    RTreeNode<SimulationTraits, NodeData, CutNode>* new_root = RTree_adjust_tree(leaf_node, split_node, loc, t, cb);
-
-    return new_root;
-}
-
->>>>>>> c2f6f6ca
 #else // LIBPROX_LIFT_CUTS
 
 // Splits a node, inserting the given node, and returns the second new node. In
