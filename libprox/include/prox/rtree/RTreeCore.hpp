/*  libprox
 *  RTree.hpp
 *
 *  Copyright (c) 2009, Ewen Cheslack-Postava
 *  All rights reserved.
 *
 *  Redistribution and use in source and binary forms, with or without
 *  modification, are permitted provided that the following conditions are
 *  met:
 *  * Redistributions of source code must retain the above copyright
 *    notice, this list of conditions and the following disclaimer.
 *  * Redistributions in binary form must reproduce the above copyright
 *    notice, this list of conditions and the following disclaimer in
 *    the documentation and/or other materials provided with the
 *    distribution.
 *  * Neither the name of libprox nor the names of its contributors may
 *    be used to endorse or promote products derived from this software
 *    without specific prior written permission.
 *
 * THIS SOFTWARE IS PROVIDED BY THE COPYRIGHT HOLDERS AND CONTRIBUTORS "AS
 * IS" AND ANY EXPRESS OR IMPLIED WARRANTIES, INCLUDING, BUT NOT LIMITED
 * TO, THE IMPLIED WARRANTIES OF MERCHANTABILITY AND FITNESS FOR A
 * PARTICULAR PURPOSE ARE DISCLAIMED. IN NO EVENT SHALL THE COPYRIGHT OWNER
 * OR CONTRIBUTORS BE LIABLE FOR ANY DIRECT, INDIRECT, INCIDENTAL, SPECIAL,
 * EXEMPLARY, OR CONSEQUENTIAL DAMAGES (INCLUDING, BUT NOT LIMITED TO,
 * PROCUREMENT OF SUBSTITUTE GOODS OR SERVICES; LOSS OF USE, DATA, OR
 * PROFITS; OR BUSINESS INTERRUPTION) HOWEVER CAUSED AND ON ANY THEORY OF
 * LIABILITY, WHETHER IN CONTRACT, STRICT LIABILITY, OR TORT (INCLUDING
 * NEGLIGENCE OR OTHERWISE) ARISING IN ANY WAY OUT OF THE USE OF THIS
 * SOFTWARE, EVEN IF ADVISED OF THE POSSIBILITY OF SUCH DAMAGE.
 */

#ifndef _PROX_RTREE_CORE_HPP_
#define _PROX_RTREE_CORE_HPP_

#include <prox/util/Platform.hpp>
#include <prox/base/LocationServiceCache.hpp>
#include <prox/rtree/Constraints.hpp>
#include <prox/base/AggregateListener.hpp>
#include <float.h>

#define RTREE_BOUNDS_EPSILON 0.1f // FIXME how should we choose this epsilon?

// Currently the following two are arbitrarily selected parameters.
// Need to explore this parameter space.
<<<<<<< HEAD

#define kShapeParameter 0.1f
=======
    
#define kShapeParameter 0.5f
>>>>>>> 70208cbb
#define kGeometryParameter (1.0 - kShapeParameter)

namespace Prox {

template<typename CutNode>
struct CutNodeContainer {
    typedef typename CutNode::CutType Cut;
    typedef Cut* CutPtr;
    typedef std::tr1::unordered_map<Cut*, CutNode*> CutNodeList;
    CutNodeList cuts;

    typedef typename CutNodeList::iterator CutNodeListIterator;
    typedef typename CutNodeList::const_iterator CutNodeListConstIterator;
    CutNodeListIterator cutNodesBegin() { return cuts.begin(); }
    CutNodeListConstIterator cutNodesBegin() const { return cuts.begin(); }
    CutNodeListIterator cutNodesEnd() { return cuts.end(); }
    CutNodeListConstIterator cutNodesEnd() const { return cuts.end(); }

    void insertCutNode(CutNode* cn) {
        cuts[cn->parent] = cn;
    }
    void eraseCutNode(CutNode* cn) {
        assert(cuts.find(cn->parent) != cuts.end());
        assert(cuts[cn->parent] == cn);
        cuts.erase(cn->parent);
    }
    size_t cutNodesSize() const {
        return cuts.size();
    }
    bool cutNodesEmpty() const {
        return cuts.empty();
    }
    CutNodeListIterator findCutNode(CutPtr const& ct) {
        return cuts.find(ct);
    }
    CutNodeListIterator findCutNode(CutPtr const& ct) const {
        return cuts.find(ct);
    }
    CutNodeListIterator findCutNode(const CutNode* cn) {
        CutNodeListIterator it = cuts.find(cn->parent);
        assert(it == cuts.end() || it->second == cn);
        return it;
    }
    CutNodeListConstIterator findCutNode(const CutNode* cn) const {
        CutNodeListConstIterator it = cuts.find(cn->parent);
        assert(it == cuts.end() || it->second == cn);
        return it;
    }
};

template<typename SimulationTraits, typename CutNode>
struct RTreeObjectNode : public CutNodeContainer<CutNode> {
    typedef LocationServiceCache<SimulationTraits> LocationServiceCacheType;
    typedef typename LocationServiceCacheType::Iterator LocCacheIterator;

    LocCacheIterator object;

    RTreeObjectNode(LocCacheIterator it)
     : object(it)
    {}

};

template<typename SimulationTraits, typename NodeData, typename CutNode>
class RTree;

template<typename SimulationTraits, typename NodeData, typename CutNode>
struct RTreeNode : public CutNodeContainer<CutNode> {
public:
    typedef RTree<SimulationTraits, NodeData, CutNode> RTreeType;

    typedef typename SimulationTraits::ObjectIDType ObjectID;
    typedef typename SimulationTraits::ObjectIDHasherType ObjectIDHasher;
    typedef typename SimulationTraits::ObjectIDNullType ObjectIDNull;
    typedef typename SimulationTraits::ObjectIDRandomType ObjectIDRandom;
    typedef typename SimulationTraits::TimeType Time;
    typedef typename SimulationTraits::BoundingSphereType BoundingSphere;

    typedef LocationServiceCache<SimulationTraits> LocationServiceCacheType;
    typedef typename LocationServiceCacheType::Iterator LocCacheIterator;

    typedef Aggregator<SimulationTraits> AggregatorType;
    typedef AggregateListener<SimulationTraits> AggregateListenerType;

    typedef RTreeObjectNode<SimulationTraits, CutNode> ObjectNode;

    typedef typename CutNode::RangeType CutNodeRange;
    typedef typename CutNode::CutType Cut;
    typedef std::vector<typename CutNode::RangeType> CutRangeVector;
    typedef std::map<typename CutNode::CutType*, CutRangeVector> CutRangeMap;

    typedef std::tr1::function<void(const LocCacheIterator&, RTreeNode*)> ObjectLeafChangedCallback;
    typedef std::tr1::function<RTreeNode*(const ObjectID&)> GetObjectLeafCallback;

    // The root was left with only one child node, cuts on the old root need to
    // "refine" themselves to the new node by simple replacement.  Parameters
    // are the old root followed by the new root.
    typedef std::tr1::function<void(CutNode*, RTreeNode*, RTreeNode*)> RootReplacedByChildCallback;
    // CutNode that split occurred at, the node that was split, the new node.
    typedef std::tr1::function<void(CutNode*, RTreeNode*, RTreeNode*)> NodeSplitCallback;
    typedef std::tr1::function<void(CutNode*, RTreeNode*)> LiftCutCallback;
    // Reorder the cut by reorganizing the ranges in the vector into the order
    // they appear in the vector. They'll be adjacent, so the remainder of the
    // cut on the left and right of these ranges should remain as is.
    typedef std::tr1::function<void(typename CutNode::CutType*, const CutRangeVector&)> ReorderCutCallback;
    typedef std::tr1::function<void(CutNode*, const LocCacheIterator&, int)> ObjectInsertedCallback;
    // Object was removed from a leaf node. emptiedNode indicates whether the
    // removal caused the node to become empty. This can be relevant to tracking
    // cuts since the cut may be need to be moved up (node ID inserted in
    // results) along with the removal of the child object.
    typedef std::tr1::function<void(CutNode*, const LocCacheIterator&, bool permanent, bool emptiedNode)> ObjectRemovedCallback;

    typedef uint16 Index;

    struct Callbacks {
        AggregatorType* aggregator;
        AggregateListenerType* aggregate;
        ObjectLeafChangedCallback objectLeafChanged;
        GetObjectLeafCallback getObjectLeaf;
        RootReplacedByChildCallback rootReplaced;
        RootReplacedByChildCallback replicatedRootCreated;
        RootReplacedByChildCallback replicatedRootDestroyed;
        NodeSplitCallback nodeSplit;
        // For tree replication, called back for cuts which have been refined
        // past the node that split, but which are tracking it still and so need
        // to know about the new node.
        NodeSplitCallback replicatedNodeSplit;
        LiftCutCallback liftCut;
        ReorderCutCallback reorderCut;
        ObjectInsertedCallback objectInserted;
        ObjectRemovedCallback objectRemoved;
    };
private:
    static const uint8 ObjectsFlag = 0x02; // elements are object pointers instead of node pointers

    RTreeType* mOwner;
    union {
        RTreeNode** nodes;
        ObjectNode* objects;
        uint8* magic;
    } elements;
    RTreeNode* mParent;
    NodeData mData;
    uint8 flags;
    Index count;
    ObjectID aggregate;

public:
    struct NodeChildOperations {
        RTreeNode* child(RTreeNode* parent, int idx) {
            return parent->node(idx);
        }

        RTreeNode* childData(RTreeNode* parent, int idx) {
            return parent->node(idx);
        }

        NodeData data(const LocationServiceCacheType* loc, RTreeNode* child, const Time& ) {
            return child->data();
        }

        void insert(RTreeNode* parent, RTreeNode* newchild, const Time&) {
            parent->insert(newchild);
        }
    };

    struct ObjectChildOperations {
        const ObjectNode& child(RTreeNode* parent, int idx) {
            return parent->object(idx);
        }

        const LocCacheIterator& childData(RTreeNode* parent, int idx) {
            return parent->object(idx).object;
        }

        NodeData data(LocationServiceCacheType* loc, const LocCacheIterator& child, const Time& t) {
            return NodeData(loc, child, t);
        }

        void insert(RTreeNode* parent, const LocCacheIterator& newchild, const Time& t) {
            parent->insert(newchild, t);
        }
    };


    RTreeNode(RTreeType* _owner)
     : mOwner(_owner), mParent(NULL),
       mData(), flags(0), count(0),
       aggregate( ObjectIDRandom()() )
    {
        uint32 max_element_size = std::max( sizeof(RTreeNode*), sizeof(ObjectNode) );
        uint32 magic_size = max_element_size * capacity();
        elements.magic = new uint8[magic_size];
        memset(elements.magic, 0, magic_size);

        objectChildren(true);

        if (callbacks().aggregate != NULL) callbacks().aggregate->aggregateCreated(callbacks().aggregator, aggregate);
    }

    // This version initializes the node from known data, i.e. for
    // replicating existing trees.
    RTreeNode(RTreeType* _owner, const LocCacheIterator& node, const Time& t)
     : mOwner(_owner), mParent(NULL),
       mData(_owner->loc(), node, t), flags(0), count(0),
       aggregate( _owner->loc()->iteratorID(node) )
    {
        uint32 max_element_size = std::max( sizeof(RTreeNode*), sizeof(ObjectNode) );
        uint32 magic_size = max_element_size * capacity();
        elements.magic = new uint8[magic_size];
        memset(elements.magic, 0, magic_size);

        objectChildren(true);

        // FIXME(ewencp) Better initialization of mData? Included max object
        // size but overwrite it for aggregates?

        if (callbacks().aggregate != NULL) callbacks().aggregate->aggregateCreated(callbacks().aggregator, aggregate);
    }

    // We have a destroy method and hide the destructor in private in order to
    // ensure the aggregate callbacks get invoked properly.
    void destroy() {
        // Make sure we get all the destructors right by just clearing the
        // entire node
        clear();

        if (callbacks().aggregate != NULL) callbacks().aggregate->aggregateDestroyed(callbacks().aggregator, aggregate);
        delete this;
    }

private:
    ~RTreeNode() {
        delete[] elements.magic;
        assert(CutNodeContainer<CutNode>::cuts.size() == 0);
    }

public:
    RTreeType* owner() const { return mOwner; }
    Index capacity() const { return owner()->elementsPerNode(); }
    bool replicated() const { return owner()->replicated(); }
    LocationServiceCacheType* loc() const { return owner()->loc(); }
    const Callbacks& callbacks() const { return owner()->callbacks(); }

    // Whether we hold objects or other RTreeNodes as children. Note that this
    // is different from leaf because replicated trees may have no objectChildren()
    // nodes but they will have leaves
    bool objectChildren() const {
        return (flags & ObjectsFlag);
    }
    void objectChildren(bool d) {
        flags = (flags & ~ObjectsFlag) | (d ? ObjectsFlag : 0x00);
    }

    bool empty() const {
        return (count == 0);
    }
    bool full() const {
        return (count >= capacity());
    }
    Index size() const {
        return count;
    }

    // Size of this tree, including this node.
    int treeSize() const {
        int result = 1;
        // For leaves, we count the children ourselves
        if (objectChildren())
            result += size();
        else // Otherwise recurse
            for(Index i = 0; i < size(); i++)
                result += node(i)->treeSize();
        return result;
    }

    const ObjectID& aggregateID() const { return aggregate; }

    RTreeNode* parent() const {
        return mParent;
    }
    void parent(RTreeNode* _p) {
        mParent = _p;
    }
    const ObjectID& parentAggregateID() const {
        if (mParent != NULL)
            return mParent->aggregateID();
        static ObjectID no_parent_id = ObjectIDNull()();
        return no_parent_id;
    }

    RTreeNode* root() const {
        RTreeNode* r = const_cast<RTreeNode*>(this);
        while(r->parent() != NULL)
            r = r->parent();
        return r;
    }

    const ObjectNode& object(int i) const {
        assert( objectChildren() );
        assert( i < count );
        return elements.objects[i];
    }

    RTreeNode* node(int i) const {
        assert( !objectChildren() );
        assert( i < count );
        return elements.nodes[i];
    }

    const NodeData& data() const {
        return mData;
    }

    NodeData childData(int i, const Time& t) {
        if (objectChildren())
            return NodeData(loc(), object(i).object, t);
        else
            return node(i)->data();
    }

    void recomputeData(const Time& t) {
        // We need to be careful about recomputing data to handle
        // replicas properly. For now, our policy is that for replicas
        // we can recompute data automatically (rather than getting
        // updates from the server) as long as we know it is
        // safe. This means that we must have the children of the node
        // -- we have to trust updates for replicated nodes on the cut
        // (otherwise, with no children, we would just clear out their
        // data), but for other things we can assume our current set
        // of children reflects the real tree and it is therefore safe
        // to recompute.
        if (replicated() && empty()) return;

        BoundingSphere orig = mData.getBounds();
        mData = NodeData();
        for(int i = 0; i < size(); i++)
          mData.mergeIn( childData(i, t), size() );
        BoundingSphere updated = mData.getBounds();
        if (callbacks().aggregate != NULL && updated != orig) {
            callbacks().aggregate->aggregateBoundsUpdated(
                callbacks().aggregator, aggregate,
                mData.getBoundsCenter(), mData.getBoundsCenterBoundsRadius(), mData.getBoundsMaxObjectSize()
            );
        }
    }

private:
    void notifyRemoved(const LocCacheIterator& obj, bool permanent) {
        ObjectID obj_id = loc()->iteratorID(obj);
        if (callbacks().objectRemoved)
            RTree_notify_cuts(this, callbacks().objectRemoved, obj, permanent, empty());

        if (callbacks().aggregate != NULL) {
            callbacks().aggregate->aggregateChildRemoved(
                callbacks().aggregator, aggregate, obj_id,
                mData.getBoundsCenter(), mData.getBoundsCenterBoundsRadius(), mData.getBoundsMaxObjectSize()
            );
        }
    }

public:

    void clear() {
        Index old_count = count;

        // If we have child objects, we need to notify cuts of removal
        // To allow validation after notifyRemoved we need to work 1 at a time.
        if (objectChildren()) {
            for(int i = 0; i < old_count; i++) {
                count = old_count-i-1;
                notifyRemoved(this->elements.objects[old_count-i-1].object, false);
                // Explicitly call destructor, necessary since we use placement
                // new to handle constructing objects in place (see insert())
                this->elements.objects[old_count-i-1].~ObjectNode();
            }
        }
        else {
            // If we're removing child nodes, we don't need to notify
            // of object removal, but we do need to notify of
            // aggregate child removal
            for(Index i = 0; i < count; i++) {
                if (callbacks().aggregate != NULL) {
                    callbacks().aggregate->aggregateChildRemoved(
                        callbacks().aggregator, aggregate, node(i)->aggregate,
                        mData.getBoundsCenter(), mData.getBoundsCenterBoundsRadius(), mData.getBoundsMaxObjectSize()
                    );
                }
            }
            count = 0;
        }

#ifdef PROXDEBUG
        // Clear out data for safety
        uint32 max_element_size = std::max( sizeof(RTreeNode*), sizeof(ObjectNode) );
        for(uint32 i = 0; i < max_element_size * capacity(); i++)
            elements.magic[i] = 0;
#endif

        mData = NodeData();
    }

    void insert(const LocCacheIterator& obj, const Time& t) {
        assert (count < capacity());
        assert (objectChildren() == true);

        int idx = count;
        // Use placement new to get the constructor called without using
        // assignment (which would result in a destructor on existing (likely
        // bogus or leftover) data being called. Careful destruction handled in
        // erase() and clear.
        new (&(elements.objects[idx])) ObjectNode(obj);
        callbacks().objectLeafChanged(obj, this);
        count++;
        mData.mergeIn( NodeData(loc(), obj, t), size() );

        if (callbacks().aggregate != NULL) {
            callbacks().aggregate->aggregateChildAdded(
                callbacks().aggregator, aggregate, loc()->iteratorID(obj),
                mData.getBoundsCenter(), mData.getBoundsCenterBoundsRadius(), mData.getBoundsMaxObjectSize()
            );
        }

        if (callbacks().objectInserted)
            RTree_notify_cuts(this, callbacks().objectInserted, obj, idx);
    }

    /** Insert node as a child and invoke callbacks if necessary. If
     *  provided, after indicates where in the list the node should
     *  appear. The order of existing items are preserved (everything
     *  is shifted rather than using swaps); this operation is safe
     *  for cuts as long as you take care of handling the inserted
     *  node. If not specified, the node is added at the end of the
     *  current list.
     */
    void insert(RTreeNode* node, RTreeNode* after = NULL) {
        assert (count < capacity());
        assert (objectChildren() == false);
        assert (after == NULL || (after->parent() == this && contains(after)));

        node->parent(this);

        // Figure out the index where this item will appear
        Index idx = (after == NULL ? count : (indexOf(after)+1));
        // Shift items out of the way. Be careful with the loop
        // variables and conditions since we need to avoid negative
        // numbers since Index is unsigned
        for(Index shift_idx = count; shift_idx > idx; shift_idx--)
            elements.nodes[shift_idx] = elements.nodes[shift_idx-1];
        // And insert the node and update stats
        elements.nodes[idx] = node;
        count++;
        mData.mergeIn( node->data(), size() );

        if (callbacks().aggregate != NULL) {
            callbacks().aggregate->aggregateChildAdded(
                callbacks().aggregator, aggregate, node->aggregate,
                mData.getBoundsCenter(), mData.getBoundsCenterBoundsRadius(), mData.getBoundsMaxObjectSize()
            );
        }
    }

    // NOTE: does not recalculate the bounding sphere
    void erase(const LocCacheIterator& obj, bool temporary) {
        assert(count > 0);
        assert(objectChildren() == true);

        // find obj
        Index obj_idx;
        for(obj_idx = 0; obj_idx < count; obj_idx++)
            if (elements.objects[obj_idx].object == obj) break;
        // push all the other objects back one. NOTE: Unlike clear, we don't
        // need to to call the destructor on the removed element because all
        // these = operators will destroy the objects that were in their place.
        for(Index rem_idx = obj_idx; rem_idx < count-1; rem_idx++)
            elements.objects[rem_idx] = elements.objects[rem_idx+1];
        // Instead, we need to call it on the *last* element, because we shifted
        // everything down and would otherwise leave the last one in its place.
        // So we explicitly call destructor. See placement new in insert.
        this->elements.objects[count-1].~ObjectNode();
        // Finally, reduce the count
        count--;

        // This is only invoked due to the deletion of an individual object, so
        // we specify permanent deletion (last param)
        notifyRemoved(obj, !temporary);
    }

private:
    // NOTE: does not recalculate the bounding sphere.
    // Internal helper.  Doesn't notify aggregates.
    void erase(int node_idx) {
        // push all the other objects back one
        for(Index rem_idx = node_idx; rem_idx < count-1; rem_idx++)
            elements.nodes[rem_idx] = elements.nodes[rem_idx+1];
        count--;
    }
public:
    // NOTE: does not recalculate the bounding sphere
    void erase(const RTreeNode* node) {
        assert(count > 0);
        assert(objectChildren() == false);
        // find node
        Index node_idx;
        for(node_idx = 0; node_idx < count; node_idx++)
            if (elements.nodes[node_idx] == node) break;
        erase(node_idx);

        if (callbacks().aggregate != NULL) {
            callbacks().aggregate->aggregateChildRemoved(
                callbacks().aggregator, aggregate, node->aggregate,
                mData.getBoundsCenter(), mData.getBoundsCenterBoundsRadius(), mData.getBoundsMaxObjectSize()
            );
        }
    }

    // Removes the last child in the node and returns the pointer to it.
    // NOTE: does not recalculate the bounding sphere.
    RTreeNode* erasePop() {
        assert(count > 0);
        assert(objectChildren() == false);
        int idx = size() - 1;
        RTreeNode* retval = node(idx);
        erase(idx);
        return retval;
    }

    bool contains(const LocCacheIterator& obj) const {
        assert(objectChildren());
        for(Index obj_idx = 0; obj_idx < count; obj_idx++)
            if (elements.objects[obj_idx] == obj) return true;
        return false;
    }
    bool contains(RTreeNode* node) const {
        assert(!objectChildren());
        for(Index idx = 0; idx < count; idx++)
            if (elements.nodes[idx] == node) return true;
        return false;
    }


    Index indexOf(const LocCacheIterator& obj) const {
        assert(contains(obj));
        assert(objectChildren());
        for(Index idx = 0; idx < count; idx++)
            if (elements.objects[idx] == obj) return idx;
        return -1;
    }
    Index indexOf(RTreeNode* node) const {
        assert(contains(node));
        assert(!objectChildren());
        for(Index idx = 0; idx < count; idx++)
            if (elements.nodes[idx] == node) return idx;
        return -1;
    }

    RTreeNode* selectBestChildNode(const LocCacheIterator& obj, const Time& t) {
        return NodeData::selectBestChildNode(this, loc(), obj, t);
    }

};


static const int32 UnassignedGroup = -1;
//typedef std::vector<NodeData> SplitData;
typedef std::vector<int32> SplitGroups;


template<typename SimulationTraits, typename NodeData, typename CutNode>
class BoundingSphereDataBase {
public:
    typedef typename SimulationTraits::ObjectIDType ObjectID;
    typedef typename SimulationTraits::TimeType Time;
    typedef typename SimulationTraits::realType Real;
    typedef typename SimulationTraits::Vector3Type Vector3;
    typedef typename SimulationTraits::SolidAngleType SolidAngle;
    typedef typename SimulationTraits::BoundingSphereType BoundingSphere;

    typedef LocationServiceCache<SimulationTraits> LocationServiceCacheType;
    typedef typename LocationServiceCacheType::Iterator LocCacheIterator;

    typedef RTreeNode<SimulationTraits, NodeData, CutNode> RTreeNodeType;

    BoundingSphereDataBase()
      : bounding_sphere(Vector3(0,0,0), -1.f) // Invalid, should merge properly
    {
    }


    BoundingSphereDataBase(LocationServiceCacheType* loc, const LocCacheIterator& obj,  const Time& t)
      : bounding_sphere( loc->worldCompleteBounds(obj, t) )
    {
        // Note use of worldCompleteBounds above instead of worldRegion because
        // we need to take into account the size of the objects as well as their
        // locations.
    }

    // Return the result of merging this info with the given info
    NodeData merge(const NodeData& other) const {
        NodeData result;
        result.bounding_sphere = bounding_sphere.merge(other.bounding_sphere);
        return result;
    }

    // Merge the given info into this info
    void mergeIn(const NodeData& other, uint32 currentChildrenCount) {
      bounding_sphere.mergeIn(other.bounding_sphere);
    }

    // Check if this data satisfies the query constraints given
    bool satisfiesConstraints(const Vector3& qpos, const BoundingSphere& qregion, const float qmaxsize, const SolidAngle& qangle, const float qradius) const {
        Vector3 obj_pos = bounding_sphere.center();
        float obj_radius = bounding_sphere.radius();
        return (satisfiesConstraintsBounds<SimulationTraits>(obj_pos, obj_radius, qpos, qregion, qmaxsize, qangle, qradius) != -1);
    }
    // Get the score (or -1) for this data, given the query constraints
    float32 score(const Vector3& qpos, const BoundingSphere& qregion, const float qmaxsize, const SolidAngle& qangle, const float qradius) const {
        Vector3 obj_pos = bounding_sphere.center();
        float obj_radius = bounding_sphere.radius();

        return satisfiesConstraintsBounds<SimulationTraits>(obj_pos, obj_radius, qpos, qregion, qmaxsize, qangle, qradius);
    }

    // Given an object and a time, select the best child node to put the object in
    static RTreeNodeType* selectBestChildNode(const RTreeNodeType* node, LocationServiceCacheType* loc, const LocCacheIterator& obj_id, const Time& t) {
        float min_increase = 0.f;
        RTreeNodeType* min_increase_node = NULL;

        BoundingSphere obj_bounds = loc->worldCompleteBounds(obj_id, t);

        for(int i = 0; i < node->size(); i++) {
          RTreeNodeType* child_node = node->node(i);
          BoundingSphere merged = child_node->data().bounding_sphere.merge(obj_bounds);
          float increase = merged.volume() - child_node->data().bounding_sphere.volume();
          if (min_increase_node == NULL || increase < min_increase) {
            min_increase = increase;
            min_increase_node = child_node;
          }
        }

        return min_increase_node;
    }

    // Given a list of child data, choose two seeds for the splitting process in quadratic time
    static void pickSeedsQuadratic(const std::vector<NodeData>& split_data, int32* seed0, int32* seed1) {
        *seed0 = -1; *seed1 = -1;
        float max_waste = -FLT_MAX;
        for(uint32 idx0 = 0; idx0 < split_data.size(); idx0++) {
            for(uint32 idx1 = idx0+1; idx1 < split_data.size(); idx1++) {
                BoundingSphere merged = split_data[idx0].bounding_sphere.merge(split_data[idx1].bounding_sphere);

                float waste = merged.volume() - split_data[idx0].bounding_sphere.volume() - split_data[idx1].bounding_sphere.volume();

                if (waste > max_waste) {
                    max_waste = waste;
                    *seed0 = idx0;
                    *seed1 = idx1;
                }
            }
        }

    }

    // Given list of split data and current group assignments as well as current group data, select the next child to be added and its group
    static void pickNextChild(std::vector<NodeData>& split_data, const SplitGroups& split_groups, const NodeData& group_data_0, const NodeData& group_data_1, int32* next_child, int32* selected_group)  {

        float max_preference = -1.0f;
        *next_child = -1;
        *selected_group = -1;

        for(uint32 i = 0; i < split_data.size(); i++) {
            if (split_groups[i] != UnassignedGroup) continue;

            BoundingSphere merged0 = group_data_0.bounding_sphere.merge(split_data[i].bounding_sphere);
            BoundingSphere merged1 = group_data_1.bounding_sphere.merge(split_data[i].bounding_sphere);

            float diff0 = merged0.volume() - split_data[i].bounding_sphere.volume();
            float diff1 = merged1.volume() - split_data[i].bounding_sphere.volume();

            float preference = fabs(diff0 - diff1);
            if (preference > max_preference) {
                max_preference = preference;
                *next_child = i;
                *selected_group = (diff0 < diff1) ? 0 : 1;
            }
        }
    }

    void verifyChild(const NodeData& child) const {
        if (! bounding_sphere.contains( child.bounding_sphere, RTREE_BOUNDS_EPSILON )) {
            printf("child exceeds bounds %f\n",
                bounding_sphere.radius() - ((bounding_sphere.center() - child.bounding_sphere.center()).length() + child.bounding_sphere.radius())
            );
        }
    }

    /** Gets the current bounds of the node.  This should be the true,
     *  static bounds of the objects, not just the region they cover.
     *  Use of this method (to generate aggregate object Loc
     *  information) currently assumes we're not making aggregates be
     *  moving objects.
     */
    BoundingSphere getBounds() const {
        return bounding_sphere;
    }

    /** Gets the center of the aggregate bounds object. */
    Vector3 getBoundsCenter() const {
        return bounding_sphere.center();
    }
    /** Gets the center positoin bounds radius (radius of bounds around center
     *  points, not around all subobjects).
     */
    Real getBoundsCenterBoundsRadius() const {
        // Without tracking both things, we can't actually differentiate the
        // center bounds radius and the max object size. To make this actually
        // looks sane for objects, we just have to ignore center bounds radius
        // for aggregates and pretend they are giant objects.
        return 0;
    }
    /** Gets the maximum object size under this node. */
    Real getBoundsMaxObjectSize() const {
        return bounding_sphere.radius();
    }


    /** Gets the volume of this bounds of this region. */
    float volume() const {
        return getBounds().volume();
    }

    float surfaceArea() const {
        return getBounds().surfaceArea();
    }

    /** Get the radius within which a querier asking for the given minimum solid
     *  angle will get this data as a result, i.e. the radius within which this
     *  node will satisfy the given query.
     */
    float getValidRadius(const SolidAngle& min_sa) const {
        // There's a minimum value based on when we end up *inside* the volume
        float bounds_max = getBounds().radius();
        // Otherwise, we just invert the solid angle formula
        float sa_max = min_sa.maxDistance(getBounds().radius());
        return std::max( bounds_max, sa_max );
    }

    static float hitProbability(const NodeData& parent, const NodeData& child) {
        static SolidAngle rep_sa(.01); // FIXME
        float parent_max_rad = parent.getValidRadius(rep_sa);
        float child_max_rad = child.getValidRadius(rep_sa);
        float ratio = child_max_rad / parent_max_rad;
        return ratio*ratio;
    }

protected:
    BoundingSphere bounding_sphere;
};


template<typename SimulationTraits, typename CutNode>
class BoundingSphereData : public BoundingSphereDataBase<SimulationTraits, BoundingSphereData<SimulationTraits, CutNode>, CutNode> {
public:
    typedef BoundingSphereDataBase<SimulationTraits, BoundingSphereData<SimulationTraits, CutNode>, CutNode> ThisBase;

    typedef typename SimulationTraits::ObjectIDType ObjectID;
    typedef typename SimulationTraits::TimeType Time;
    typedef LocationServiceCache<SimulationTraits> LocationServiceCacheType;
    typedef typename LocationServiceCacheType::Iterator LocCacheIterator;

    BoundingSphereData()
     : BoundingSphereDataBase<SimulationTraits, BoundingSphereData, CutNode>()
    {
    }

    BoundingSphereData(LocationServiceCacheType* loc, const LocCacheIterator& obj_id, const Time& t)
     : BoundingSphereDataBase<SimulationTraits, BoundingSphereData, CutNode>( loc, obj_id, t )
    {
    }
};

/* Maintains the largest bounding sphere radius as well as the hierarchical bounding sphere.
 * We can cull if the largest bounding sphere, centered at the closest point on the
 * hierarchical bounding sphere, does not satisfy the constraints.
 */
template<typename SimulationTraits, typename CutNode>
class MaxSphereData : public BoundingSphereDataBase<SimulationTraits, MaxSphereData<SimulationTraits, CutNode>, CutNode> {
public:
    typedef MaxSphereData NodeData; // For convenience/consistency
    typedef BoundingSphereDataBase<SimulationTraits, MaxSphereData<SimulationTraits, CutNode>, CutNode> ThisBase;

    typedef typename SimulationTraits::ObjectIDType ObjectID;
    typedef typename SimulationTraits::realType Real;
    typedef typename SimulationTraits::Vector3Type Vector3;
    typedef typename SimulationTraits::BoundingSphereType BoundingSphere;
    typedef typename SimulationTraits::SolidAngleType SolidAngle;
    typedef typename SimulationTraits::TimeType Time;
    typedef LocationServiceCache<SimulationTraits> LocationServiceCacheType;
    typedef typename LocationServiceCacheType::Iterator LocCacheIterator;

    typedef RTreeNode<SimulationTraits, NodeData, CutNode> RTreeNodeType;

    MaxSphereData()
     : BoundingSphereDataBase<SimulationTraits, MaxSphereData, CutNode>(),
       mMaxRadius(0.f)
    {

    }

    MaxSphereData(LocationServiceCacheType* loc, const LocCacheIterator& obj_id, const Time& t)
      : BoundingSphereDataBase<SimulationTraits, MaxSphereData, CutNode>(loc, obj_id, t),
       mMaxRadius( loc->maxSize(obj_id) )
    {
        // Note: we override this here because we need worldCompleteBounds for
        // just the bounds data, but with the max size values, we can use the
        // smaller worldRegion along with the maximum size object.  Note
        // difference in satisfiesConstraints
        ThisBase::bounding_sphere = loc->worldRegion(obj_id, t);
    }

    NodeData merge(const NodeData& other) const {
        NodeData result = BoundingSphereDataBase<SimulationTraits, MaxSphereData, CutNode>::merge(other);
        result.mMaxRadius = std::max( mMaxRadius, other.mMaxRadius );
        return result;
    }

    // Merge the given info into this info
  void mergeIn(const NodeData& other, uint32 currentChildrenCount) {
    BoundingSphereDataBase<SimulationTraits, MaxSphereData, CutNode>::mergeIn(other, currentChildrenCount);
    mMaxRadius = std::max( mMaxRadius, other.mMaxRadius );
  }

    // Check if this data satisfies the query constraints given
    bool satisfiesConstraints(const Vector3& qpos, const BoundingSphere& qregion, const float qmaxsize, const SolidAngle& qangle, const float qradius) const {
        // We create a virtual stand in object which is the worst case object that could be in this subtree.
        // It's centered at the closest point on the hierarchical bounding sphere to the query, and has the
        // largest radius of any objects in the subtree.

        Vector3 obj_pos = ThisBase::bounding_sphere.center();
        float obj_radius = ThisBase::bounding_sphere.radius();

        return (satisfiesConstraintsBoundsAndMaxSize<SimulationTraits>(obj_pos, obj_radius, mMaxRadius, qpos, qregion, qmaxsize, qangle, qradius) != -1);
    }
    // Get the score (or -1) for this data, given the query constraints
    float32 score(const Vector3& qpos, const BoundingSphere& qregion, const float qmaxsize, const SolidAngle& qangle, const float qradius) const {
        Vector3 obj_pos = ThisBase::bounding_sphere.center();
        float obj_radius = ThisBase::bounding_sphere.radius();

        return satisfiesConstraintsBoundsAndMaxSize<SimulationTraits>(obj_pos, obj_radius, mMaxRadius, qpos, qregion, qmaxsize, qangle, qradius);
    }

    // Given an object and a time, select the best child node to put the object in
    static RTreeNodeType* selectBestChildNode(const RTreeNodeType* node, LocationServiceCacheType* loc, const LocCacheIterator& obj_id, const Time& t) {
        float min_increase = 0.f;
        RTreeNodeType* min_increase_node = NULL;

        BoundingSphere obj_bounds = loc->worldRegion(obj_id, t);
        float obj_max_size = loc->maxSize(obj_id);

        for(int i = 0; i < node->size(); i++) {
            RTreeNodeType* child_node = node->node(i);
            BoundingSphere merged = child_node->data().bounding_sphere.merge(obj_bounds);
            float new_max_size = std::max(child_node->data().mMaxRadius, obj_max_size);
            BoundingSphere old_total( child_node->data().bounding_sphere.center(), child_node->data().bounding_sphere.radius() + child_node->data().mMaxRadius );
            BoundingSphere total(merged.center(), merged.radius() + new_max_size);
            float increase = total.volume() - old_total.volume();
            if (min_increase_node == NULL || increase < min_increase) {
                min_increase = increase;
                min_increase_node = child_node;
            }
        }

        return min_increase_node;
    }

    void verifyChild(const NodeData& child) const {
        BoundingSphereDataBase<SimulationTraits, MaxSphereData, CutNode>::verifyChild(child);

        if ( child.mMaxRadius > mMaxRadius) {
            printf(
                "Child radius greater than recorded maximum child radius: %f > %f\n",
                child.mMaxRadius, mMaxRadius
            );
        }
    }

    /** Gets the current bounds of the node.  This should be the true,
     *  static bounds of the objects, not just the region they cover.
     *  Use of this method (to generate aggregate object Loc
     *  information) currently assumes we're not making aggregates be
     *  moving objects.
     */
    BoundingSphere getBounds() const {
        return BoundingSphere( ThisBase::bounding_sphere.center(), ThisBase::bounding_sphere.radius() + mMaxRadius );
    }

    Vector3 getBoundsCenter() const {
        return ThisBase::bounding_sphere.center();
    }
    Real getBoundsCenterBoundsRadius() const {
        return ThisBase::bounding_sphere.radius();
    }
    Real getBoundsMaxObjectSize() const {
        return mMaxRadius;
    }


    /** Gets the volume of this bounds of this region. */
    float volume() const {
        return getBounds().volume();
    }

    /** Get the radius within which a querier asking for the given minimum solid
     *  angle will get this data as a result, i.e. the radius within which this
     *  node will satisfy the given query.
     */
    float getValidRadius(const SolidAngle& min_sa) const {
        // There's a minimum value based on when we end up *inside* the volume
        float bounds_max = getBounds().radius() + mMaxRadius;
        // Otherwise, we just invert the solid angle formula
        float sa_max = min_sa.maxDistance(mMaxRadius) + getBounds().radius();
        return std::max( bounds_max, sa_max );
    }

    static float hitProbability(const NodeData& parent, const NodeData& child) {
        static SolidAngle rep_sa(.01); // FIXME
        float parent_max_rad = parent.getValidRadius(rep_sa);
        float child_max_rad = child.getValidRadius(rep_sa);
        float ratio = child_max_rad / parent_max_rad;
        return ratio*ratio;
    }

private:
    float mMaxRadius;
};


/* Maintains the largest bounding sphere radius as well as the hierarchical bounding sphere.
   But it also tries to group similar objects together as much as it can based on their zernike
   descriptors.
*/
template<typename SimulationTraits, typename CutNode>
class SimilarMaxSphereData : public BoundingSphereDataBase<SimulationTraits, SimilarMaxSphereData<SimulationTraits, CutNode>, CutNode> {
  public:
    typedef SimilarMaxSphereData NodeData; // For convenience/consistency
    typedef BoundingSphereDataBase<SimulationTraits, SimilarMaxSphereData<SimulationTraits, CutNode>, CutNode> ThisBase;

    typedef typename SimulationTraits::ObjectIDType ObjectID;
    typedef typename SimulationTraits::realType Real;
    typedef typename SimulationTraits::Vector3Type Vector3;
    typedef typename SimulationTraits::BoundingSphereType BoundingSphere;
    typedef typename SimulationTraits::SolidAngleType SolidAngle;
    typedef typename SimulationTraits::TimeType Time;
    typedef LocationServiceCache<SimulationTraits> LocationServiceCacheType;
    typedef typename LocationServiceCacheType::Iterator LocCacheIterator;

    typedef RTreeNode<SimulationTraits, NodeData, CutNode> RTreeNodeType;

    SimilarMaxSphereData()
      : BoundingSphereDataBase<SimulationTraits, SimilarMaxSphereData, CutNode>(),
        mMaxRadius(0.f), zernike_descriptor(ZernikeDescriptor::null()),
        mesh("")
    {

    }

    SimilarMaxSphereData(LocationServiceCacheType* loc, const LocCacheIterator& obj_id, const Time& t)
      : BoundingSphereDataBase<SimulationTraits, SimilarMaxSphereData, CutNode>(loc, obj_id, t),
        mMaxRadius( loc->maxSize(obj_id) ), zernike_descriptor(loc->zernikeDescriptor(obj_id)),
        mesh(loc->mesh(obj_id))
    {
      // Note: we override this here because we need worldCompleteBounds for
      // just the bounds data, but with the max size values, we can use the
      // smaller worldRegion along with the maximum size object.  Note
      // difference in satisfiesConstraints
      ThisBase::bounding_sphere = loc->worldRegion(obj_id, t);
    }

    NodeData merge(const NodeData& other) const {
      NodeData result = BoundingSphereDataBase<SimulationTraits, SimilarMaxSphereData, CutNode>::merge(other);
      result.mMaxRadius = std::max( mMaxRadius, other.mMaxRadius );
      return result;
    }

    // Merge the given info into this info
    void mergeIn(const NodeData& other, uint32 currentChildrenCount) {
      BoundingSphereDataBase<SimulationTraits, SimilarMaxSphereData, CutNode>::mergeIn(other, currentChildrenCount);
      mMaxRadius = std::max( mMaxRadius, other.mMaxRadius );

      zernike_descriptor = zernike_descriptor.multiply(currentChildrenCount-1).plus(other.zernike_descriptor).divide(currentChildrenCount);
    }

    // Check if this data satisfies the query constraints given
    bool satisfiesConstraints(const Vector3& qpos, const BoundingSphere& qregion, const float qmaxsize, const SolidAngle& qangle, const float qradius) const {
      // We create a virtual stand in object which is the worst case object that could be in this subtree.
      // It's centered at the closest point on the hierarchical bounding sphere to the query, and has the
      // largest radius of any objects in the subtree.

      Vector3 obj_pos = ThisBase::bounding_sphere.center();
      float obj_radius = ThisBase::bounding_sphere.radius();

      return (satisfiesConstraintsBoundsAndMaxSize<SimulationTraits>(obj_pos, obj_radius, mMaxRadius, qpos, qregion, qmaxsize, qangle, qradius) != -1);
    }
    // Get the score (or -1) for this data, given the query constraints
    float32 score(const Vector3& qpos, const BoundingSphere& qregion, const float qmaxsize, const SolidAngle& qangle, const float qradius) const {
      Vector3 obj_pos = ThisBase::bounding_sphere.center();
      float obj_radius = ThisBase::bounding_sphere.radius();

      return satisfiesConstraintsBoundsAndMaxSize<SimulationTraits>(obj_pos, obj_radius, mMaxRadius, qpos, qregion, qmaxsize, qangle, qradius);
    }

    // Given an object and a time, select the best child node to put the object in
    static RTreeNodeType* selectBestChildNode(const RTreeNodeType* node, LocationServiceCacheType* loc, const LocCacheIterator& obj_id, const Time& t) {
      //the metric used to choose the best child node.
      float min_metric = FLT_MAX;

      RTreeNodeType* chosen_node = NULL;

      BoundingSphere obj_bounds = loc->worldCompleteBounds(obj_id, t);
      const ZernikeDescriptor& new_zd = loc->zernikeDescriptor(obj_id);

      //trying to balance between choosing far-away objects for grouping and choosing
      //similar objects for grouping.
      for (int i=0; i<node->size(); i++) {
        RTreeNodeType* child_node = node->node(i);

        //Not doing any normalizing of these diffs for now, because it causes worse results. For example, if a sphere inflates from 2->10, it
        //is much worse than if it inflates from 1->5. But normalizing the two diffs makes them seems equally bad.

        BoundingSphere merged = child_node->data().bounding_sphere.merge(obj_bounds);
        float ns_minus_os =  (merged.volume() - child_node->data().bounding_sphere.volume()) ;

        ZernikeDescriptor median_zd = child_node->data().zernike_descriptor;

        float nz_minus_mz = median_zd.minus(new_zd).l2Norm()/median_zd.l2Norm();

        float metric = kGeometryParameter * ns_minus_os + kShapeParameter * nz_minus_mz;

        if (chosen_node == NULL || metric < min_metric) {
          min_metric = metric;
          chosen_node = child_node;
        }
      }

      return chosen_node;
    }

    // Given a list of child data, choose two seeds for the splitting process in quadratic time
    static void pickSeedsQuadratic(const std::vector<NodeData>& split_data, int32* seed0, int32* seed1) {
      float THRESHOLD_PARAMETER = 0.8f;

      *seed0 = -1; *seed1 = -1;
      float max_waste = -FLT_MAX;
      float zernike_difference_for_max_waste_pair = -FLT_MAX;

      for(uint32 idx0 = 0; idx0 < split_data.size(); idx0++) {
            for(uint32 idx1 = idx0+1; idx1 < split_data.size(); idx1++) {
                BoundingSphere merged = split_data[idx0].bounding_sphere.merge(split_data[idx1].bounding_sphere);

                float waste = merged.volume() - split_data[idx0].bounding_sphere.volume() - split_data[idx1].bounding_sphere.volume();

                if (waste > max_waste) {
                    max_waste = waste;
                    *seed0 = idx0;
                    *seed1 = idx1;

                    zernike_difference_for_max_waste_pair = split_data[idx0].zernike_descriptor.
                                                            minus(split_data[idx1].zernike_descriptor).l2Norm();

                    zernike_difference_for_max_waste_pair /= split_data[idx0].zernike_descriptor.l2Norm();
                }
            }
      }

      for(uint32 idx0 = 0; idx0 < split_data.size(); idx0++) {
            for(uint32 idx1 = idx0+1; idx1 < split_data.size(); idx1++) {
                BoundingSphere merged = split_data[idx0].bounding_sphere.merge(split_data[idx1].bounding_sphere);

                float waste = merged.volume() - split_data[idx0].bounding_sphere.volume() - split_data[idx1].bounding_sphere.volume();

                float zernike_difference = split_data[idx0].zernike_descriptor.
                                                            minus(split_data[idx1].zernike_descriptor).l2Norm();

                zernike_difference /= split_data[idx0].zernike_descriptor.l2Norm();

                if (waste > max_waste*THRESHOLD_PARAMETER
                    && zernike_difference > zernike_difference_for_max_waste_pair)
                {
                    *seed0 = idx0;
                    *seed1 = idx1;
                    zernike_difference_for_max_waste_pair = zernike_difference;
                }
            }
      }

    }
    
    // Given list of split data and current group assignments as well as current group data, select the next child to be added and its group
    static void pickNextChild(std::vector<NodeData>& split_data, const SplitGroups& split_groups, const NodeData& group_data_0, const NodeData& group_data_1, int32* next_child, int32* selected_group)  {
        float max_metric = -1.0;
        *next_child = -1;
        *selected_group = -1;

        for(uint32 i = 0; i < split_data.size(); i++) {
            if (split_groups[i] != UnassignedGroup) continue;

	    //Not doing any normalizing of these diffs for now, because it causes worse results. For example, if a sphere inflates from 2->10, it
	    //is much worse than if it inflates from 1->5. But normalizing the two diffs makes them seems equally bad.
            BoundingSphere merged0 = group_data_0.bounding_sphere.merge(split_data[i].bounding_sphere);
            BoundingSphere merged1 = group_data_1.bounding_sphere.merge(split_data[i].bounding_sphere);

            float diff0 = (merged0.volume() - group_data_0.bounding_sphere.volume());
            float diff1 = (merged1.volume() - group_data_1.bounding_sphere.volume());

            float zdiff0 = group_data_0.zernike_descriptor.minus(split_data[i].zernike_descriptor).l2Norm() ;
            float zdiff1 = group_data_1.zernike_descriptor.minus(split_data[i].zernike_descriptor).l2Norm() ;

            float metric0 = kShapeParameter * zdiff0 + kGeometryParameter * diff0;
            float metric1 = kShapeParameter * zdiff1 + kGeometryParameter * diff1;

            float metric = fabs(metric0-metric1);

            if (metric > max_metric) {
                max_metric = metric;
                *next_child = i;
                *selected_group = (metric0 < metric1) ? 0 : 1;
            }
        }

    }

    void verifyChild(const NodeData& child) const {
      BoundingSphereDataBase<SimulationTraits, SimilarMaxSphereData, CutNode>::verifyChild(child);

      if ( child.mMaxRadius > mMaxRadius) {
        printf(
               "Child radius greater than recorded maximum child radius: %f > %f\n",
               child.mMaxRadius, mMaxRadius
               );
      }
    }

    /** Gets the current bounds of the node.  This should be the true,
     *  static bounds of the objects, not just the region they cover.
     *  Use of this method (to generate aggregate object Loc
     *  information) currently assumes we're not making aggregates be
     *  moving objects.
     */
    BoundingSphere getBounds() const {
      return BoundingSphere( ThisBase::bounding_sphere.center(), ThisBase::bounding_sphere.radius() + mMaxRadius );
    }

    Vector3 getBoundsCenter() const {
        return ThisBase::bounding_sphere.center();
    }
    Real getBoundsCenterBoundsRadius() const {
        return ThisBase::bounding_sphere.radius();
    }
    Real getBoundsMaxObjectSize() const {
        return mMaxRadius;
    }

    /** Gets the volume of this bounds of this region. */
    float volume() const {
      return getBounds().volume();
    }

    String getMesh() const {
      return mesh;
    }

    /** Get the radius within which a querier asking for the given minimum solid
     *  angle will get this data as a result, i.e. the radius within which this
     *  node will satisfy the given query.
     */
    float getValidRadius(const SolidAngle& min_sa) const {
      // There's a minimum value based on when we end up *inside* the volume
      float bounds_max = getBounds().radius() + mMaxRadius;
      // Otherwise, we just invert the solid angle formula
      float sa_max = min_sa.maxDistance(mMaxRadius) + getBounds().radius();
      return std::max( bounds_max, sa_max );
    }

    static float hitProbability(const NodeData& parent, const NodeData& child) {
      static SolidAngle rep_sa(.01); // FIXME
      float parent_max_rad = parent.getValidRadius(rep_sa);
      float child_max_rad = child.getValidRadius(rep_sa);
      float ratio = child_max_rad / parent_max_rad;
      return ratio*ratio;
    }

  private:
    float mMaxRadius;
    ZernikeDescriptor zernike_descriptor;
    String mesh;

};



// Cut notification utilities.
// Notify all cuts passing through the given node by calling the method with the
// CutNode and the given parameters.
template<typename SimulationTraits, typename NodeData, typename CutNode, typename F, typename P1, typename P2>
void RTree_notify_cuts(
    RTreeNode<SimulationTraits, NodeData, CutNode>* node,
    F func, const P1& p1, const P2& p2
)
{
    for(typename CutNodeContainer<CutNode>::CutNodeListConstIterator cut_it = node->cutNodesBegin(); cut_it != node->cutNodesEnd();) {
        CutNode* cutnode = cut_it->second;
        cut_it++; // Advance now to avoid invalidating iterator in callback
        func(cutnode, p1, p2);
    }
}
template<typename SimulationTraits, typename NodeData, typename CutNode, typename F, typename P1, typename P2, typename P3>
void RTree_notify_cuts(
    RTreeNode<SimulationTraits, NodeData, CutNode>* node,
    F func, const P1& p1, const P2& p2, const P3& p3
)
{
    for(typename CutNodeContainer<CutNode>::CutNodeListConstIterator cut_it = node->cutNodesBegin(); cut_it != node->cutNodesEnd();) {
        CutNode* cutnode = cut_it->second;
        cut_it++; // Advance now to avoid invalidating iterator in callback
        func(cutnode, p1, p2, p3);
    }
}


// Notify cuts *below* node with the given call. This is useful if you have an
// event at a node (e.g. the root) which is relevant to cuts that have refined
// past it. The cuts through the specified node *are not* notified.
template<typename SimulationTraits, typename NodeData, typename CutNode, typename F, typename P1, typename P2>
void RTree_notify_descendant_cuts(
    RTreeNode<SimulationTraits, NodeData, CutNode>* node,
    F func, const P1& p1, const P2& p2
)
{
    // Just follow one path until we hit the leaf nodes, notifying all cuts we
    // encounter along the way
    RTreeNode<SimulationTraits, NodeData, CutNode>* n = node;
    while(n != NULL && !n->objectChildren() && !n->empty()) {
        n = n->node(0);
        RTree_notify_cuts(n, func, p1, p2);
    }
}



template<typename SimulationTraits, typename NodeData, typename CutNode>
RTreeNode<SimulationTraits, NodeData, CutNode>* RTree_choose_leaf(
    RTreeNode<SimulationTraits, NodeData, CutNode>* root,
    const typename LocationServiceCache<SimulationTraits>::Iterator& obj_id,
    const typename SimulationTraits::TimeType& t)
{
    RTreeNode<SimulationTraits, NodeData, CutNode>* node = root;

    while(!node->objectChildren()) {
        RTreeNode<SimulationTraits, NodeData, CutNode>* min_increase_node = node->selectBestChildNode(obj_id, t);
        assert(min_increase_node != NULL);
        node = min_increase_node;
    }

    return node;
}

// Quadratic algorithm for picking node split seeds
template<typename NodeData>
void RTree_quadratic_pick_seeds(const std::vector<NodeData>& split_data, SplitGroups& split_groups, NodeData& group_data_0, NodeData& group_data_1) {
    int32 seed0 = -1, seed1 = -1;
    NodeData::pickSeedsQuadratic(split_data, &seed0, &seed1);
    assert( seed0 != -1 && seed1 != -1 );

    split_groups[seed0] = 0;
    split_groups[seed1] = 1;

    group_data_0 = split_data[seed0];
    group_data_1 = split_data[seed1];
}

// Choose the next child to assign to a group
template<typename NodeData>
void RTree_pick_next_child(std::vector<NodeData>& split_data, SplitGroups& split_groups, NodeData& group_data_0, NodeData& group_data_1) {
    int32 next_child = -1;
    int32 selected_group = -1;
    NodeData::pickNextChild( split_data, split_groups, group_data_0, group_data_1, &next_child, &selected_group);
    assert(next_child != -1);
    assert(selected_group != -1);

    split_groups[next_child] = selected_group;
    if (selected_group == 0) {
      group_data_0.mergeIn(split_data[next_child], split_data.size());
    }
    else {
      group_data_1.mergeIn(split_data[next_child], split_data.size());
    }

    return;
}


// NOTE: to support 2 versions, lifting cuts (possibly less efficient
// since you need to move cuts possibly very far up the tree, and
// definitely generates more event traffic) and not lifting cuts (more
// complicated, might end up being more expensive if there are a ton
// of cuts and they require a lot of work to rearrange), we split the
// node splitting code into 3 parts: preparation, the actual split
// (shared) and cleanup
template<typename SimulationTraits, typename NodeData, typename CutNode, typename ChildType, typename ChildOperations>
void RTree_split_node_prepare(
    RTreeNode<SimulationTraits, NodeData, CutNode>* node,
    const typename SimulationTraits::TimeType& t);
template<typename SimulationTraits, typename NodeData, typename CutNode, typename ChildType, typename ChildOperations>
RTreeNode<SimulationTraits, NodeData, CutNode>* RTree_split_node_main(
    RTreeNode<SimulationTraits, NodeData, CutNode>* node,
    const typename SimulationTraits::TimeType& t);
template<typename SimulationTraits, typename NodeData, typename CutNode, typename ChildType, typename ChildOperations>
void RTree_split_node_cleanup(
    RTreeNode<SimulationTraits, NodeData, CutNode>* node,
    RTreeNode<SimulationTraits, NodeData, CutNode>* nn,
    const typename SimulationTraits::TimeType& t);

// Splits a node, distributing its children between the two nodes
// (guaranteeing at least one empty spot in each node). Adds the new
// node as a child of the existing node's parent and returns the new
// node.
template<typename SimulationTraits, typename NodeData, typename CutNode, typename ChildType, typename ChildOperations>
RTreeNode<SimulationTraits, NodeData, CutNode>* RTree_split_node(
    RTreeNode<SimulationTraits, NodeData, CutNode>* node,
    const typename SimulationTraits::TimeType& t)
{
    typedef RTreeNode<SimulationTraits, NodeData, CutNode> RTreeNodeType;
    RTree_split_node_prepare<SimulationTraits, NodeData, CutNode, ChildType, ChildOperations>(node, t);
    RTreeNodeType* nn = RTree_split_node_main<SimulationTraits, NodeData, CutNode, ChildType, ChildOperations>(node, t);
    RTree_split_node_cleanup<SimulationTraits, NodeData, CutNode, ChildType, ChildOperations>(node, nn, t);
    return nn;
}

template<typename SimulationTraits, typename NodeData, typename CutNode, typename ChildType, typename ChildOperations>
RTreeNode<SimulationTraits, NodeData, CutNode>* RTree_split_node_main(
    RTreeNode<SimulationTraits, NodeData, CutNode>* node,
    const typename SimulationTraits::TimeType& t)
{
    typedef RTreeNode<SimulationTraits, NodeData, CutNode> RTreeNodeType;
    LocationServiceCache<SimulationTraits>* loc = node->loc();

    ChildOperations child_ops;

    // collect the info for the children
    std::vector<ChildType> split_children;
    std::vector<NodeData> split_data;
    SplitGroups split_groups;

    // add all the children to the split vectors
    for(int i = 0; i < node->size(); i++) {
        split_children.push_back( child_ops.childData(node, i) );
        split_data.push_back( node->childData(i,t) );
        split_groups.push_back(UnassignedGroup);
    }

    // find the initial seeds
    NodeData group_data_0, group_data_1;
    RTree_quadratic_pick_seeds(split_data, split_groups, group_data_0, group_data_1);

    // group the remaining ones
    for(uint32 i = 0; i < split_children.size()-2; i++) {
        RTree_pick_next_child(split_data, split_groups, group_data_0, group_data_1);
    }

    // copy data into the correct nodes
    assert(!node->parent()->full());
    node->clear();
    RTreeNode<SimulationTraits, NodeData, CutNode>* nn = new RTreeNode<SimulationTraits, NodeData, CutNode>(node->owner());
    nn->objectChildren(node->objectChildren());
    // We need to be careful about insertion of the new node for the
    // case when we're not lifting cuts. If the node we're splitting
    // isn't the last node in the parent, we could screw up the order
    // of the cut if we just insert it at the end since the nodeSplit
    // callback just tells it that we're splitting that node, and that
    // code assumes (since there's no other reasonable approach) that
    // the new node is next to the old one.
    //
    // So, to handle this properly, we need to insert right after the
    // node we split into two. We specify this to the insert call,
    // which shifts the other elements over.
    node->parent()->insert(nn, node);
    for(uint32 i = 0; i < split_children.size(); i++) {
        RTreeNode<SimulationTraits, NodeData, CutNode>* newparent = (split_groups[i] == 0) ? node : nn;
        child_ops.insert( newparent, split_children[i], t);
    }

    return nn;
}

#ifdef LIBPROX_LIFT_CUTS

template<typename SimulationTraits, typename NodeData, typename CutNode, typename ChildType, typename ChildOperations>
void RTree_split_node_prepare(
    RTreeNode<SimulationTraits, NodeData, CutNode>* node,
    const typename SimulationTraits::TimeType& t)
{
    typedef RTreeNode<SimulationTraits, NodeData, CutNode> RTreeNodeType;

    /** Since we're splitting node, we need to lift any cuts up to its
     * parent. If its the root, just lift to the node itself and the
     * notification of splits should take care of getting the cut right.
     */
    RTreeNodeType* parent = node->parent();
    if (parent)
        RTree_lift_cut_nodes_from_tree(node, parent);
    else
        RTree_lift_cut_nodes_from_tree(node, node);
    RTree_verify_no_cut_nodes_in_tree(node);
}

template<typename SimulationTraits, typename NodeData, typename CutNode, typename ChildType, typename ChildOperations>
void RTree_split_node_cleanup(
    RTreeNode<SimulationTraits, NodeData, CutNode>* node,
    RTreeNode<SimulationTraits, NodeData, CutNode>* nn,
    const typename SimulationTraits::TimeType& t)
{
    typedef RTreeNode<SimulationTraits, NodeData, CutNode> RTreeNodeType;
    const typename RTreeNodeType::Callbacks& cb = node->callbacks();

    // Notify the cuts of the split so it can be updated. Either all have been
    // lifted up to this node if its the root or there are none because they
    // have been lifted to the parent.  There should be no cuts in the children
    // nodes.
    if (cb.nodeSplit)
        RTree_notify_cuts(node, cb.nodeSplit, node, nn);
    // No replicatedNodeSplit notification because we lifted cuts -- there's
    // nothing in the descendant nodes to notify
}

#else // LIBPROX_LIFT_CUTS

// Extract segments of cuts under the given node. The output is a map of vectors
// of ranges so you can build up lists of ranges for each cut
template<typename SimulationTraits, typename NodeData, typename CutNode>
void RTree_extract_cut_segments(
    RTreeNode<SimulationTraits, NodeData, CutNode>* node,
    std::map<typename CutNode::CutType*, std::vector<typename CutNode::RangeType> >* segments_out
)
{
    typedef RTreeNode<SimulationTraits, NodeData, CutNode> RTreeNodeType;

    // A contiguous range within a cut. Used to record contiguous segments of a
    // cut that are being moved.
    typedef typename CutNode::RangeType CutNodeRange;
    typedef typename CutNode::CutType Cut;
    typedef std::vector<typename CutNode::RangeType> CutRangeVector;
    typedef std::map<typename CutNode::CutType*, CutRangeVector> CutRangeMap;

    // This assumes that the structure of the cut in the subtree is valid. A cut
    // must start and end on the left and right edges of the tree to be valid,
    // so we just need to traverse those edges. But since cuts may start and end
    // at different heights, we traverse looking for starting cut nodes, then
    // traverse the other side, looking for ending cut nodes.

    // The left (starting) edge
    RTreeNodeType* n = node;
    while(true) {
        // Add new entries for each cut node found here
        for(typename RTreeNodeType::CutNodeListConstIterator cut_it = n->cutNodesBegin(); cut_it != n->cutNodesEnd(); cut_it++) {
            CutNode* cutnode = cut_it->second;
            Cut* cut = cutnode->getParent();
            CutRangeVector& cut_ranges = (*segments_out)[cut];
            // If we have any items in here already, they should be completed
            assert(cut_ranges.empty() || (cut_ranges.back().first != NULL && cut_ranges.back().second != NULL));
            // Insert a new item
            cut_ranges.push_back( CutNodeRange(cutnode, NULL) );
        }

        if (n->objectChildren()) break;
        assert(!n->empty());
        n = n->node(0);
    }

    // The right (ending) edge
    n = node;
    while(true) {
        // Add new entries for each cut node found here
        for(typename RTreeNodeType::CutNodeListConstIterator cut_it = n->cutNodesBegin(); cut_it != n->cutNodesEnd(); cut_it++) {
            CutNode* cutnode = cut_it->second;
            Cut* cut = cutnode->getParent();
            CutRangeVector& cut_ranges = (*segments_out)[cut];
            // We better have a last entry that's half complete
            assert(!cut_ranges.empty() && (cut_ranges.back().first != NULL && cut_ranges.back().second == NULL));
            // Insert a new item
            cut_ranges.back().second = cutnode;
        }

        if (n->objectChildren()) break;
        assert(!n->empty());
        n = n->node( n->size()-1 );
    }
}

template<typename SimulationTraits, typename NodeData, typename CutNode, typename ChildType, typename ChildOperations>
void RTree_split_node_prepare(
    RTreeNode<SimulationTraits, NodeData, CutNode>* node,
    const typename SimulationTraits::TimeType& t)
{
    typedef RTreeNode<SimulationTraits, NodeData, CutNode> RTreeNodeType;

    /** Since we're splitting node, we need to lift any cuts up to its
     * parent. If its the root, just lift to the node itself and the
     * notification of splits should take care of getting the cut right.
     */
    RTreeNodeType* parent = node->parent();
    if (parent)
        RTree_lift_cut_nodes_from_tree(node, parent);
    else
        RTree_lift_cut_nodes_from_tree(node, node);
    RTree_verify_no_cut_nodes_in_tree(node);
}

template<typename SimulationTraits, typename NodeData, typename CutNode, typename ChildType, typename ChildOperations>
void RTree_split_node_cleanup(
    RTreeNode<SimulationTraits, NodeData, CutNode>* node,
    RTreeNode<SimulationTraits, NodeData, CutNode>* nn,
    const typename SimulationTraits::TimeType& t)
{
    typedef RTreeNode<SimulationTraits, NodeData, CutNode> RTreeNodeType;
    const typename RTreeNodeType::Callbacks& cb = node->callbacks();

    // A contiguous range within a cut. Used to record contiguous segments of a
    // cut that are being moved.
    typedef typename CutNode::RangeType CutNodeRange;
    typedef typename CutNode::CutType Cut;
    typedef std::vector<typename CutNode::RangeType> CutRangeVector;
    typedef std::map<typename CutNode::CutType*, CutRangeVector> CutRangeMap;

    if (cb.nodeSplit) {
        assert(cb.nodeSplit && cb.reorderCut);
        // If we saw a split, we need to deal with cleaning up
        // cuts. First, we need to get new cut nodes into cuts for the
        // newly generated node. We only need to insert these for cuts
        // going through the node that we split into two. Cuts that pass
        // through the tree lower down should have already been taken
        // care of and should alrady span the entire width of the tree.
        RTree_notify_cuts(node, cb.nodeSplit, node, nn);
        // And notify cuts through descendant nodes of the
        // split. The split should have taken care of making sure there
        // are cut nodes through both subtrees, so we can just send the
        // notification to one of them.
        if (cb.replicatedNodeSplit)
            RTree_notify_descendant_cuts(node, cb.replicatedNodeSplit, node, nn);

        // Now we should have all the parts of the cut that should be in
        // the tree. Now we need to patch up the order of things since
        // the split rearranged cuts. This rearrangement can't just
        // apply to cuts passing through these nodes: any cut lower in
        // the tree could have become jumbled. However, we only need to
        // deal with "blocks" of the cuts under each child since we only
        // jumble things around one layer down (the children).
        if (!node->objectChildren()) {
            // Only need to do (and only can do) rearrangement if we're
            // not at leaves.
            assert(!nn->objectChildren());

            // Extract a segment of the cut for each cut
            CutRangeMap segments_out;
            for(typename RTreeNodeType::Index ci = 0; ci < node->size(); ci++) {
                int nsegments_before = segments_out.size();
                RTree_extract_cut_segments(node->node(ci), &segments_out);
                int nsegments_after = segments_out.size();
                // Because we are only examining siblings, it shouldn't
                // be possible for the number of cuts to change (aside
                // from the initial 0 -> total number of cuts through
                // subtree).
                assert(nsegments_before == 0 || nsegments_before == nsegments_after);
            }
            for(typename RTreeNodeType::Index ci = 0; ci < nn->size(); ci++) {
                int nsegments_before = segments_out.size();
                RTree_extract_cut_segments(nn->node(ci), &segments_out);
                int nsegments_after = segments_out.size();
                // Because we are only examining siblings, it shouldn't
                // be possible for the number of cuts to change (aside
                // from the initial 0 -> total number of cuts through
                // subtree).
                assert(nsegments_before == 0 || nsegments_before == nsegments_after);
            }

            // And rearrange those parts of the cut. The order in the
            // list of segments is the order we want them to now appear.
            for(typename CutRangeMap::iterator cut_it = segments_out.begin(); cut_it != segments_out.end(); cut_it++) {
                Cut* cut = cut_it->first;
                CutRangeVector& range_vec = cut_it->second;
                cb.reorderCut(cut, range_vec);
            }
        }
    }
}


// Walks up the tree, dealing with cascading insertions due to an inserted
// object and recomputing aggregate info as necessary. Returns the new root node
// (or existing one if it remains the same)
template<typename SimulationTraits, typename NodeData, typename CutNode>
RTreeNode<SimulationTraits, NodeData, CutNode>* RTree_adjust_tree(
    RTreeNode<SimulationTraits, NodeData, CutNode>* L,
    RTreeNode<SimulationTraits, NodeData, CutNode>* LL,
    const typename SimulationTraits::TimeType& t)
 {
    typedef RTreeNode<SimulationTraits, NodeData, CutNode> RTreeNodeType;

    assert(L->objectChildren());
    RTreeNode<SimulationTraits, NodeData, CutNode>* node = L;
    RTreeNode<SimulationTraits, NodeData, CutNode>* nn = LL;

    while(true) { // loop until root, enter for root as well so we recompute its bounds
        RTreeNode<SimulationTraits, NodeData, CutNode>* parent = node->parent();
        const typename RTreeNodeType::Callbacks& cb = node->callbacks();

        // FIXME this is inefficient
        node->recomputeData(t);

        RTreeNode<SimulationTraits, NodeData, CutNode>* pp = NULL;
        if (nn != NULL) {

        }

        if (parent == NULL) break;

        node = parent;
        nn = pp;
    }

    return node;
}

#endif


// Helper for RTree_insert_object_at_node that finds the nodes that
// need to be split. We need to compute this because we need to work
// top down and need to know the set of nodes that should be split.
//
// The output is a list of nodes that need to be split. It can be
// empty if the inserted object fits in the leaf node. The top split
// (the last in the list) may be the root, in which case a new root
// needs to be put in place above the existing root. Note that this
// will include the leaf node that needs to be split for *objects* not
// children nodes.
template<typename SimulationTraits, typename NodeData, typename CutNode>
void RTree_build_split_nodes_list(
    RTreeNode<SimulationTraits, NodeData, CutNode>* leaf_node,
    std::vector< RTreeNode<SimulationTraits, NodeData, CutNode>* >& split_nodes_out)
{
    typedef RTreeNode<SimulationTraits, NodeData, CutNode> RTreeNodeType;

    RTreeNodeType* node = NULL;
    RTreeNodeType* split_parent = leaf_node;

    // Just keep stepping up while adding another node to the parent
    // (which is caused by the split) causes the node to hit
    // capacity.
    while(split_parent != NULL && split_parent->full()) {
        split_nodes_out.push_back(split_parent);

        node = split_parent;
        split_parent = split_parent->parent();
    }
}

// Helper function. Recompute the bounds of all nodes on the path from
// the given node to the root, e.g. because of insertion or deletion.
template<typename SimulationTraits, typename NodeData, typename CutNode>
void RTree_recompute_bounds_from_leaf(
    RTreeNode<SimulationTraits, NodeData, CutNode>* leaf_node,
    const typename SimulationTraits::TimeType& t)
{
    typedef RTreeNode<SimulationTraits, NodeData, CutNode> RTreeNodeType;

    RTreeNodeType* node = leaf_node;
    while(node != NULL) {
        node->recomputeData(t);
        node = node->parent();
    }
}

// "Prepends" a new root to the tree, thereby adding a level to the
// tree. This utility also makes sure cuts are also notified of the
// change.
template<typename SimulationTraits, typename NodeData, typename CutNode>
void RTree_prepend_new_root(
    RTreeNode<SimulationTraits, NodeData, CutNode>* new_root,
    RTreeNode<SimulationTraits, NodeData, CutNode>* root)
{
    typedef RTreeNode<SimulationTraits, NodeData, CutNode> RTreeNodeType;

    assert(new_root->empty());
    new_root->objectChildren(false);
    new_root->insert(root);

    // All replicated tree cuts will want to know that there's a new root node
    if (root->callbacks().replicatedRootCreated)
        RTree_notify_descendant_cuts(new_root, root->callbacks().replicatedRootCreated, root, new_root);
}

// Inserts a new object into the tree, updating any nodes as necessary. Returns the new root node.
template<typename SimulationTraits, typename NodeData, typename CutNode>
RTreeNode<SimulationTraits, NodeData, CutNode>* RTree_insert_object_at_node(
    RTreeNode<SimulationTraits, NodeData, CutNode>* leaf_node,
    const typename LocationServiceCache<SimulationTraits>::Iterator& obj_id,
    const typename SimulationTraits::TimeType& t)
{
    typedef RTreeNode<SimulationTraits, NodeData, CutNode> RTreeNodeType;
    typedef std::vector<RTreeNodeType*> RTreeNodeList;

    // This function needs to make sure this is actually a leaf because it can
    // be used to insert objects for a regular tree or from replication. In
    // replication we may not have marked it as a leaf properly yet (because
    // if this is the first child, this is the first time we would know that it
    // is a leaf). Sanity check and then make sure the setting is right.
    assert( leaf_node->objectChildren() || (leaf_node->empty() && leaf_node->replicated()) );
    // And once we know it's safe, make sure we have the setting right
    leaf_node->objectChildren(true);

    // We can't just start inserting here because we could cause
    // overflow. For tree replication to work simply, we need to
    // generate a sequence of events which can be streamed in and
    // applied immediately. Working bottom up would generate a
    // sequence of splits where we would initially add internal with
    // no parent and then add a parent later.
    //
    // Instead, we'll figure out where we're going to need to perform
    // our last split (possibly at the root) and work our way down. At
    // least for now, since we only split when things get full, we
    // know that whereever we have a split, we'll need to split at
    // each level down the tree, until we hit the leaves.
    RTreeNodeList nodes_to_split;
    RTree_build_split_nodes_list(leaf_node, nodes_to_split);
    RTreeNodeType* root = leaf_node->root();

    // If we hit the root, we need to start by creating the new root
    // and putting the old root as a child.
    if (!nodes_to_split.empty() && nodes_to_split.back() == root) {
        RTreeNodeType* new_root = new RTreeNodeType(root->owner());
        RTree_prepend_new_root(new_root, root);
        root = new_root;
    }

    // Now we need to process splits. The list is ordered bottom up,
    // so we need to work backwards. The first entry, if we have one,
    // is the leaf node (dealing with objects, not nodes), so we skip
    // it, dealing with it last.
    for(int32 node_to_split_idx = nodes_to_split.size()-1; node_to_split_idx > 0; node_to_split_idx--) {
        RTreeNodeType* split_node = nodes_to_split[node_to_split_idx];
        // We could get the node as the return value, but we don't
        // actually care about it -- it has already been inserted into
        // the tree.
        RTree_split_node<SimulationTraits, NodeData, CutNode, RTreeNode<SimulationTraits, NodeData, CutNode>*, typename RTreeNode<SimulationTraits, NodeData, CutNode>::NodeChildOperations>(split_node, t);
    }

    // The above loop deals with nodes-with-node-children splits. We
    // need to deal with a possible final node split at the leaf node.
    if (leaf_node->full()) {
        RTree_split_node<SimulationTraits, NodeData, CutNode, typename LocationServiceCache<SimulationTraits>::Iterator, typename RTreeNode<SimulationTraits, NodeData, CutNode>::ObjectChildOperations>(leaf_node, t);
    }

    // The final step, once we've reached the bottom of the tree, is
    // to actually insert the object. The previous step should ensure
    // that the leaf node isn't full
    assert(!leaf_node->full());
    leaf_node->insert(obj_id, t);

    // And, although the splits should have gotten bounds correct,
    // this last insertion causes changes. Run up the tree and
    // recompute bounds.
    RTree_recompute_bounds_from_leaf(leaf_node, t);

    return root;
}

// Inserts a new object into the tree, updating any nodes as necessary. Returns the new root node.
template<typename SimulationTraits, typename NodeData, typename CutNode>
RTreeNode<SimulationTraits, NodeData, CutNode>* RTree_insert_object(
    RTreeNode<SimulationTraits, NodeData, CutNode>* root,
    const typename LocationServiceCache<SimulationTraits>::Iterator& obj_id,
    const typename SimulationTraits::TimeType& t)
{
    typedef RTreeNode<SimulationTraits, NodeData, CutNode> RTreeNodeType;
    RTreeNodeType* leaf_node = RTree_choose_leaf(root, obj_id, t);
    // In this case, it better already be marked as a leaf node
    assert(leaf_node->objectChildren());
    return RTree_insert_object_at_node(leaf_node, obj_id, t);
}



template<typename SimulationTraits, typename NodeData, typename CutNode>
RTreeNode<SimulationTraits, NodeData, CutNode>* RTree_create_new_node(
    RTree<SimulationTraits, NodeData, CutNode>* owner,
    const typename LocationServiceCache<SimulationTraits>::Iterator& node,
    const typename SimulationTraits::TimeType& t)
{
    typedef RTreeNode<SimulationTraits, NodeData, CutNode> RTreeNodeType;
    return new RTreeNodeType(owner, node, t);
}



// Inserts a new, empty node into the tree with the given node as it's parent,
// updating any ancestors nodes as necessary. Returns the new node
// (unlike insert object, it should never be possible for this to
// result in a new root since it assumes space is available for the node).
template<typename SimulationTraits, typename NodeData, typename CutNode>
void RTree_insert_new_node_at_node(
    RTreeNode<SimulationTraits, NodeData, CutNode>* new_node,
    RTreeNode<SimulationTraits, NodeData, CutNode>* parent_node)
{
    typedef RTreeNode<SimulationTraits, NodeData, CutNode> RTreeNodeType;

    // Sanity check the parent
    assert(!parent_node->full());
    // Should be either marked as not a leaf or should be empty so we can change it
    assert(!parent_node->objectChildren() || parent_node->empty());
    // And once we know it's safe, make sure we have the setting right
    parent_node->objectChildren(false);

    parent_node->insert(new_node);

    // No cleanup -- cannot cause overflow and splitting
}

template<typename SimulationTraits, typename NodeData, typename CutNode>
int32 RTree_count(RTreeNode<SimulationTraits, NodeData, CutNode>* root) {
    if (root->objectChildren()) return root->size();

    int32 result = 0;
    for(int i = 0; i < root->size(); i++)
        result += RTree_count(root->node(i));
    return result;
}

template<typename SimulationTraits, typename NodeData, typename CutNode>
void RTree_verify_constraints(
    RTreeNode<SimulationTraits, NodeData, CutNode>* root,
    const typename SimulationTraits::TimeType& t)
{
#ifdef PROXDEBUG
    for(int i = 0; i < root->size(); i++) {
        if(!root->objectChildren()) {
            assert(root->node(i)->parent() == root);
        }
        root->data().verifyChild( root->childData(i, t) );
    }
    if (!root->objectChildren()) {
        for(int i = 0; i < root->size(); i++)
            RTree_verify_constraints(root->node(i), t);
    }
#endif // def PROXDEBUG
}


/** Get all cuts in from_node to "lift" themselves up to to_node so the node can
 *  be operated on. This may require the cuts adjusting other subtrees as well,
 *  so the tree should be in a clean state before calling this.
 */
template<typename SimulationTraits, typename NodeData, typename CutNode>
void RTree_lift_cut_nodes(
    RTreeNode<SimulationTraits, NodeData, CutNode>* from_node,
    RTreeNode<SimulationTraits, NodeData, CutNode>* to_node)
{
    // Only notify cuts if we're moving *above* this node, not if this node is
    // both the starting point for recursion and the destination node
    if (from_node != to_node) {
        // Notify cuts to lift up to the right node
        // NOTE: We use this approach since the callback likely adjusts the cut
        // node list in from_node
        while(!from_node->cutNodesEmpty())
            from_node->callbacks().liftCut(from_node->cutNodesBegin()->second, to_node);
    }
}

/** Get all cuts in from_node and its children to "lift" themselves up to
 *  to_node so the subtree can be operated on.  This may require the cuts
 *  adjusting other subtrees as well, so the tree should be in a clean state
 *  before calling this.
 */
template<typename SimulationTraits, typename NodeData, typename CutNode>
void RTree_lift_cut_nodes_from_tree(
    RTreeNode<SimulationTraits, NodeData, CutNode>* from_node,
    RTreeNode<SimulationTraits, NodeData, CutNode>* to_node)
{
    typedef RTreeNode<SimulationTraits, NodeData, CutNode> RTreeNodeType;
    typedef typename RTreeNodeType::Index Index;

    RTree_lift_cut_nodes(from_node, to_node);

    // And recurse
    if (!from_node->objectChildren()) {
        for(Index idx = 0; idx < from_node->size(); idx++) {
            RTree_lift_cut_nodes_from_tree(from_node->node(idx), to_node);
        }
    }
}


template<typename SimulationTraits, typename NodeData, typename CutNode>
void RTree_verify_no_cut_nodes(
    RTreeNode<SimulationTraits, NodeData, CutNode>* node)
{
    typedef RTreeNode<SimulationTraits, NodeData, CutNode> RTreeNodeType;
#ifdef PROXDEBUG
    assert(node->parent() == NULL || node->cutNodesSize() == 0);
#endif
}

template<typename SimulationTraits, typename NodeData, typename CutNode>
void RTree_verify_no_cut_nodes_in_tree(
    RTreeNode<SimulationTraits, NodeData, CutNode>* node)
{
    typedef RTreeNode<SimulationTraits, NodeData, CutNode> RTreeNodeType;
#ifdef PROXDEBUG
    RTree_verify_no_cut_nodes(node);
    if (!node->objectChildren())
        for(typename RTreeNodeType::Index idx = 0; idx < node->size(); idx++)
            RTree_verify_no_cut_nodes_in_tree(node->node(idx));
#endif
}

#ifdef LIBPROX_LIFT_CUTS
/* Takes a leaf node from which an object has been removed and, if it contains too few nodes,
 *  redistributes the objects it contains and removes the node from the tree.
 *  Returns the new root (which it may create because it might have to reinsert objects, which
 *  can itself cause a new root to appear.
 *
 *  The basic approach is to follow collapses up the tree until we
 *  find the highest node we want to collapse. We then move cuts out
 *  of the way, collect all objects within that part of the tree, and
 *  reinsert all the objects. This approach can only work with
 *  cut-lifting since it has to move everything out of the way and
 *  rebuild a whole part of the tree.
 */
template<typename SimulationTraits, typename NodeData, typename CutNode>
RTreeNode<SimulationTraits, NodeData, CutNode>* RTree_condense_tree(
    RTreeNode<SimulationTraits, NodeData, CutNode>* leaf,
    const typename SimulationTraits::TimeType& t)
{
    typedef RTreeNode<SimulationTraits, NodeData, CutNode> RTreeNodeType;
    typedef typename RTreeNodeType::Index Index;

    RTreeNodeType* n = NULL;
    // Track the highest removed node so we can remove all nodes under it
    RTreeNodeType* highest_removed = NULL;
    // Staring point for recomputing per-node data.  Is leaf by default, but if
    // a subtree is removed, it starts at the removed nodes parent.
    RTreeNodeType* recompute_start = leaf;

    // Track up the tree checking for nodes to condense into their parent
    n = leaf;
    bool last_removed = false; // tracks if child was removed
    while(n->parent() != NULL) {
        RTreeNodeType* parent = n->parent();
        int child_count = last_removed ? n->size()-1 : n->size();
        last_removed = false;
        if (child_count < 1) { // FIXME should be some larger value,
                               // but note warning below about how
                               // changing this could break the code
                               // below
            highest_removed = n;
            recompute_start = parent;
            last_removed = true;
        }
        n = parent;
    }

    RTreeNode<SimulationTraits, NodeData, CutNode>* root = n;

    // Handle the removal if one occurred. Note that the tree has yet to change,
    // so we can go through safely give all the cuts notification of the changes.
    if (highest_removed != NULL) {
        RTreeNodeType* parent = highest_removed->parent();

        // First, get any cuts in the subtree to "lift" themselves up to the
        // parent node.
        RTree_lift_cut_nodes_from_tree(highest_removed, parent);
        RTree_verify_no_cut_nodes_in_tree(highest_removed);

        // Then, remove nodes
        std::queue<RTreeNodeType*> removedNodes;
        parent->erase(highest_removed);
        removedNodes.push(highest_removed);

        // FIXME this could reinsert entire nodes instead of individual objects, but we'd need a better idea of how to actually accomplish that...
        while(!removedNodes.empty()) {
            RTreeNode<SimulationTraits, NodeData, CutNode>* removed = removedNodes.front();
            removedNodes.pop();

            // BEWARE that this ordering only currently works because
            // leaves are guaranteed to be empty because of the
            // condition in the initial loop finding what to
            // remove. The aggregateChildRemoved/aggregateChildAdded
            // order is broken here because the object should be
            // cleared out of the old node before being
            // reinserted. This works for nodes because they are
            // queued up for processing later, so the addition for
            // them doesn't happen immediately here.
            if (removed->objectChildren()) {
                for(Index idx = 0; idx < removed->size(); idx++)
                    root = RTree_insert_object(root, removed->object(idx).object, t);
            }
            else {
                while(removed->size()) {
                    RTreeNodeType* child_removed = removed->node(0);
                    removedNodes.push(child_removed);
                    removed->erase(child_removed);
                }
            }
            removed->destroy();
        }
    }


    // After removal, there's a chance that the root node ended up with no
    // elements, in which case it should be marked as a leaf node
    if (root->size() == 0)
        root->objectChildren(true);

    // Perform recomputation of node data
    n = recompute_start;
    while(n != NULL) {
        n->recomputeData(t);
        n = n->parent();
    }

    return root;
}

#else // not LIBPROX_LIFT_CUTS

/*  Takes a leaf node from which an object has been removed and, if it contains too few nodes,
 *  redistributes the objects it contains and removes the node from the tree.
 *  Returns the new root (which it may create because it might have to reinsert objects, which
 *  can itself cause a new root to appear.
 */
template<typename SimulationTraits, typename NodeData, typename CutNode>
RTreeNode<SimulationTraits, NodeData, CutNode>* RTree_condense_tree(
    RTreeNode<SimulationTraits, NodeData, CutNode>* leaf,
    const typename SimulationTraits::TimeType& t)
{
    typedef RTreeNode<SimulationTraits, NodeData, CutNode> RTreeNodeType;
    typedef typename RTreeNodeType::Index Index;
    typedef LocationServiceCache<SimulationTraits> LocationServiceCacheType;
    typedef typename LocationServiceCacheType::Iterator LocCacheIterator;

    // We'll work our way up the tree looking for parent nodes which
    // have a total # of grandchildren that fit within the node
    // itself, i.e. nodes where it doesn't make sense to keep the
    // children.

    // The current node and its parent
    RTreeNodeType* n = leaf;
    RTreeNodeType* parent = n->parent();
    // Whether we've changed anything, requiring recomputation of
    // bounds
    bool dirty_bounds = false;
    while(parent != NULL) {
        // Decide whether we have few enough grandchildren to
        // merge. They also need to all be of the same type (nodes or
        // objects).
        int gchildren = 0;
        bool all_nodes = true, all_objects = true;
        for(Index ci = 0; ci < parent->size(); ci++) {
            gchildren += parent->node(ci)->size();
            all_nodes = all_nodes && !parent->node(ci)->objectChildren();
            all_objects = all_objects && parent->node(ci)->objectChildren();
        }
        // We use half capacity to avoid being too aggressive about
        // splitting/merging. We can only merge if all grandchildren
        // match types
        if (gchildren <= parent->capacity()/2 && (all_nodes || all_objects)) {
            // We're getting rid of all the children. We need to
            // handle a number of things properly: updating cuts,
            // making sure aggregates are updated/destroyed properly,
            // and just the book keeping for moving the objects into
            // the parent node.

            // We're removing the middle level of nodes. Cuts that are in the
            // parent or the children should be fine, but any that cut through
            // these middle nodes will need to be moved. The order of
            // grandchildren is preserved so that cuts that go through only
            // grandchildren (or lower nodes) do not have to be adjusted.
            //
            // We're technically going to lift the cuts, but this is a very
            // limited form of lifting: instead of lifting all cuts within the
            // subtree, we only lift ones that are in affected nodes. This means
            // we're mostly just shifting cuts up by one level (although it is
            // possible for this change to be high in the tree, affect a cut
            // that goes through one middle-level node, and then goes much
            // deeper in some other branch in this same subtree).
            for(Index ci = 0; ci < parent->size(); ci++) {
                RTree_lift_cut_nodes(parent->node(ci), parent);
            }

            // Remove the children nodes, keeping track of them
            std::vector<RTreeNodeType*> child_nodes;
            while(!parent->empty()) {
                child_nodes.push_back(parent->node( parent->size()-1 ));
                parent->erase(child_nodes.back());
            }

            // Make sure the parent is the right type of node. It
            // should be empty now. We also explicitly ask for clear()
            // because this resets the bounds data, which will then be
            // updated as we insert the objects
            assert(parent->empty());
            parent->clear();
            parent->objectChildren(all_objects);

            // Then, for each child, remove it's children and add them
            // to the parent. Destroy the node as it's no longer needed. These
            // need to remain in the same order as the grandchildren in order to
            // avoid moving cuts that don't move through the level of RTreeNodes
            // that are being removed.
            for(Index ci = 0; ci < child_nodes.size(); ci++) {
                // Note that we need correct remove -> add ordering so
                // aggregate listeners don't get confused. We need to
                // copy each entry out, remove it, then add it to the
                // parent.
                while(!child_nodes[ci]->empty()) {
                    if (child_nodes[ci]->objectChildren()) {
                        LocCacheIterator gchild_object = child_nodes[ci]->object(0).object;
                        child_nodes[ci]->erase(gchild_object, true);
                        parent->insert(gchild_object, t);
                    }
                    else {
                        RTreeNodeType* gchild_node = child_nodes[ci]->node(0);
                        child_nodes[ci]->erase(gchild_node);
                        parent->insert(gchild_node);
                    }
                }
                child_nodes[ci]->destroy();
            }

            // Force recomputation of bounds as we move up the rest of
            // the tree.
            dirty_bounds = true;
        }
        else if (n->empty()) {
            // Even if we couldn't merge all siblings into the grandparent, this
            // node might still be empty.

            // Get cuts out of this node. TODO(we could probably improve
            // efficiency a bit by not lifting this up a node but just telling
            // the cut to destroy the cutnode in this node
            RTree_lift_cut_nodes(n, parent);

            // Remove from parent and destroy
            parent->erase(n);
            n->destroy();

            // Force bounds recomputation on parents
            dirty_bounds = true;
        }

        // Move on to next node
        n = parent;
        parent = n->parent();

        // Update bounds if necessary. Do this after moving to the
        // parent so that when we do merge nodes we don't recompute
        // the just-computed bounds.
        if (dirty_bounds && parent != NULL)
            parent->recomputeData(t);
    }

    // We need to return the new root. The loop above should have
    // taken us there, so the current node should be the root.
    return n;
}

#endif

/* Update nodes up the tree to fix node information due to a change. */
template<typename SimulationTraits, typename NodeData, typename CutNode>
void RTree_update_up_tree(
    RTreeNode<SimulationTraits, NodeData, CutNode>* node,
    const typename SimulationTraits::TimeType& t)
{
    RTreeNode<SimulationTraits, NodeData, CutNode>* nn = node;

    while(nn != NULL) {
        nn->recomputeData(t);
        nn = nn->parent();
    }
}

/* Updates the object in the given tree. Returns the new root. */
template<typename SimulationTraits, typename NodeData, typename CutNode>
RTreeNode<SimulationTraits, NodeData, CutNode>* RTree_update_object(
    RTreeNode<SimulationTraits, NodeData, CutNode>* root,
    const typename SimulationTraits::ObjectIDType& obj_id,
    const typename SimulationTraits::TimeType& t)
{
    RTreeNode<SimulationTraits, NodeData, CutNode>* leaf_with_obj = root->callbacks().getObjectLeaf(obj_id);
    if (leaf_with_obj == NULL)
        return root;

    RTree_update_up_tree(leaf_with_obj, t);

    return root;
}

/* Updates objects in the tree with new positions. */
template<typename SimulationTraits, typename NodeData, typename CutNode>
RTreeNode<SimulationTraits, NodeData, CutNode>* RTree_update_tree(
    RTreeNode<SimulationTraits, NodeData, CutNode>* root,
    const typename SimulationTraits::TimeType& t)
{
    if (!root->objectChildren()) {
        for(int i = 0; i < root->size(); i++) {
            // FIXME set update node
            RTree_update_tree(root->node(i), t);
        }
    }

    root->recomputeData(t);

    return root;
}

template<typename SimulationTraits, typename NodeData, typename CutNode>
void RTree_collect_cuts(
    RTreeNode<SimulationTraits, NodeData, CutNode>* node,
    std::tr1::unordered_set<typename CutNode::CutType*>* cuts)
{
    typedef RTreeNode<SimulationTraits, NodeData, CutNode> RTreeNodeType;
    typedef typename CutNode::CutType Cut;

    for(typename RTreeNodeType::CutNodeListIterator it = node->cutNodesBegin(); it != node->cutNodesEnd(); it++) {
        Cut* cut = it->first;
        cuts->insert(cut);
    }

    if (node->objectChildren())
        return;

    for(int i = 0; i < node->size(); i++) {
        RTreeNodeType* child_node = node->node(i);
        RTree_collect_cuts(child_node, cuts);
    }
}

/* Recursively report the bounds tightness of nodes. This is basically a
 * read-only version of tree restructuring. */
template<typename SimulationTraits, typename NodeData, typename CutNode>
void RTree_report_bounds(
    FILE* fout,
    RTreeNode<SimulationTraits, NodeData, CutNode>* root,
    const typename SimulationTraits::TimeType& t)
{
    fprintf(fout, "{ ");

    // Report this nodes volume
    float this_volume = root->data().volume();
    fprintf(fout, " \"volume\" : %f, \"children\" : [ ", this_volume);
    // Recurse
    if (root->objectChildren()) {
        for(int i = 0; i < root->size(); i++) {
            if (i > 0) fprintf(fout, ", ");
            fprintf(fout, "{ \"volume\" : %f }", root->childData(i, t).volume());
        }
    }
    else {
        for(int i = 0; i < root->size(); i++) {
            if (i > 0) fprintf(fout, ", ");
            RTree_report_bounds(fout, root->node(i), t);
        }
    }

    fprintf(fout, " ] }");
}

/* Cleanup performed after deletion of an object/node from a node. */
template<typename SimulationTraits, typename NodeData, typename CutNode>
RTreeNode<SimulationTraits, NodeData, CutNode>* RTree_post_deletion_cleanup(
    RTreeNode<SimulationTraits, NodeData, CutNode>* root,
    RTreeNode<SimulationTraits, NodeData, CutNode>* clean_start,
    const typename SimulationTraits::TimeType& t)
{
    typedef RTreeNode<SimulationTraits, NodeData, CutNode> RTreeNodeType;
    RTreeNodeType* new_root = RTree_condense_tree(clean_start, t);

    // We might need to shorten the tree if the root is left with only one child.
    if (!root->objectChildren() && root->size() == 1) {
        new_root = root->node(0);
        // Notify cuts so they can refine to the new root.
        if (root->callbacks().rootReplaced)
            RTree_notify_cuts(root, root->callbacks().rootReplaced, root, new_root);
        // Cuts through descendant nodes want to know that the root was destroyed
        if (root->callbacks().replicatedRootDestroyed)
            RTree_notify_descendant_cuts(root, root->callbacks().replicatedRootDestroyed, root, new_root);

        new_root->parent(NULL);
        root->destroy();
    }
    return new_root;
}

/* Deletes the object from the given tree.  Returns the new root. */
template<typename SimulationTraits, typename NodeData, typename CutNode>
RTreeNode<SimulationTraits, NodeData, CutNode>* RTree_delete_object(
    RTreeNode<SimulationTraits, NodeData, CutNode>* root,
    const typename LocationServiceCache<SimulationTraits>::Iterator& obj_id,
    const typename SimulationTraits::TimeType& t,
    bool temporary)
{
    typedef RTreeNode<SimulationTraits, NodeData, CutNode> RTreeNodeType;
    typedef typename SimulationTraits::ObjectIDType ObjectIDType;

    ObjectIDType real_obj_id = root->loc()->iteratorID(obj_id);
    RTreeNode<SimulationTraits, NodeData, CutNode>* leaf_with_obj =
        root->callbacks().getObjectLeaf(real_obj_id);
    if (leaf_with_obj == NULL) {
        return root;
    }

    // Notify any cuts that the object is leaving
    assert(leaf_with_obj->objectChildren());
    leaf_with_obj->erase(obj_id, temporary);

    // If the tree is replicated, we don't really want to do anything else, but
    // if it's our own tree then we want to cleanup nodes if we don't need them
    // anymore.
    if (root->replicated())
        return root;
    else
        return RTree_post_deletion_cleanup(root, leaf_with_obj, t);
}


/* Deletes the object from the given tree.  Returns the new root. */
template<typename SimulationTraits, typename NodeData, typename CutNode>
RTreeNode<SimulationTraits, NodeData, CutNode>* RTree_delete_node(
    RTreeNode<SimulationTraits, NodeData, CutNode>* root,
    RTreeNode<SimulationTraits, NodeData, CutNode>* node,
    const typename SimulationTraits::TimeType& t,
    bool temporary)
{
    typedef RTreeNode<SimulationTraits, NodeData, CutNode> RTreeNodeType;

    // Removing only makes sense if we're replicating trees.
    assert(root != NULL && root->replicated());

    // We have to deal with some weird cases like removing the root node to
    // shorten the tree:
    RTreeNodeType* parent = node->parent();
    if (parent == NULL) {
        assert(node == root);
        assert(node->empty() || (!node->objectChildren() && node->size() == 1));
        RTreeNodeType* new_root = (node->empty() ? NULL : node->node(0));
        // Notify cuts so they can refine to the new root.
        if (root->callbacks().rootReplaced)
            RTree_notify_cuts(node, node->callbacks().rootReplaced, node, new_root);

        if (new_root) new_root->parent(NULL);
        node->destroy();

        return new_root;
    }

    // Otherwise, we should be at the bottom of the tree (not necessarily a leaf
    // since it's a partially replicated tree).
    assert(!parent->objectChildren());
    assert(node->empty());
    // And we need to get cuts out of the way. lift_cut_nodes should be
    // sufficient (rather than lift_cut_nodes_from_tree) since there's nowhere
    // deeper to go
    RTree_lift_cut_nodes(node, parent);
    // And then erase the node and destroy it
    parent->erase(node);
    node->destroy();

    // Removing nodes only makes sense when replicating trees. We don't want to
    // do any additional cleanup in that case, so we can just return the old
    // root.
    return root;
}


/* Collect a list of objects (in the form of location cache iterators) from
 * this tree. Useful when you need to restructure the entire tree.
 */
template<typename SimulationTraits, typename NodeData, typename CutNode>
void RTree_collect_objects(
    RTreeNode<SimulationTraits, NodeData, CutNode>* root,
    std::vector<typename LocationServiceCache<SimulationTraits>::Iterator>* objects
)
{
    typedef RTreeNode<SimulationTraits, NodeData, CutNode> RTreeNodeType;
    typedef typename SimulationTraits::ObjectIDType ObjectIDType;

    if (root->objectChildren()) {
        for(typename RTreeNodeType::Index i = 0; i < root->size(); i++)
            objects->push_back(root->object(i).object);
    }
    else {
        for(typename RTreeNodeType::Index i = 0; i < root->size(); i++)
            RTree_collect_objects(root->node(i), objects);
    }
}

/* Destroys an entire subtree. */
template<typename SimulationTraits, typename NodeData, typename CutNode>
void RTree_destroy_tree(
    RTreeNode<SimulationTraits, NodeData, CutNode>* root)
{
    typedef RTreeNode<SimulationTraits, NodeData, CutNode> RTreeNodeType;
    typedef typename SimulationTraits::ObjectIDType ObjectIDType;

    if (!root->objectChildren()) {
        while(root->size()) {
            RTreeNodeType* child = root->erasePop();
            RTree_destroy_tree(child);
        }
    }

    root->destroy();
}



// NOTE: This is debugging code and only works if your ObjectID type is ostream
// compatible. Don't check calls to this in, but it can be handy for debugging.
template<typename SimulationTraits, typename NodeData, typename CutNode>
void RTree_draw_tree(
    RTreeNode<SimulationTraits, NodeData, CutNode>* root,
    int32 indent = 0)
{

    for(int i = 0; i < indent; i++) std::cout << " ";
    std::cout << root->aggregateID() << std::endl;

    if (root->objectChildren()) {
        for(int i = 0; i < indent+1; i++) std::cout << " ";
        std::cout << "(" << root->size() << " object children)" << std::endl;
    }
    else {
        for(int ci = 0; ci < root->size(); ci++)
            RTree_draw_tree(root->node(ci), indent+1);
    }
}

} // namespace Prox

#endif //_PROX_RTREE_CORE_HPP_<|MERGE_RESOLUTION|>--- conflicted
+++ resolved
@@ -43,13 +43,8 @@
 
 // Currently the following two are arbitrarily selected parameters.
 // Need to explore this parameter space.
-<<<<<<< HEAD
-
-#define kShapeParameter 0.1f
-=======
-    
+
 #define kShapeParameter 0.5f
->>>>>>> 70208cbb
 #define kGeometryParameter (1.0 - kShapeParameter)
 
 namespace Prox {
@@ -1146,7 +1141,7 @@
       }
 
     }
-    
+
     // Given list of split data and current group assignments as well as current group data, select the next child to be added and its group
     static void pickNextChild(std::vector<NodeData>& split_data, const SplitGroups& split_groups, const NodeData& group_data_0, const NodeData& group_data_1, int32* next_child, int32* selected_group)  {
         float max_metric = -1.0;
